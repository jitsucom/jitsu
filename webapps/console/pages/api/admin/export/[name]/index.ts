--- conflicted
+++ resolved
@@ -296,7 +296,7 @@
                 ...obj.config,
                 workspaceId: obj.workspace.id,
               },
-              backupEnabled: isEEAvailable() && !(obj.workspace.featuresEnabled || []).includes("nobackup"),
+              backupEnabled: !(obj.workspace.featuresEnabled || []).includes("nobackup"),
               throttle: throttlePercent,
               shard: shardNumber,
               destinations: obj.toLinks
@@ -311,102 +311,6 @@
                 })),
             })
           );
-          needComma = true;
-        }
-        if (objects.length < batchSize) {
-          break;
-        }
-      }
-      writer.write("]");
-    },
-  },
-  {
-<<<<<<< HEAD
-    name: "workspaces-with-profiles",
-    lastModified: async () => {
-      return (
-        (await db.prisma().$queryRaw`
-            select
-              greatest(
-                  (select max("updatedAt") from newjitsu."ProfileBuilder"),
-                  (select max("updatedAt") from newjitsu."ProfileBuilderFunction"),
-                  (select max("updatedAt") from newjitsu."Workspace")
-              ) as "last_updated"`) as any
-      )[0]["last_updated"];
-    },
-    data: async writer => {
-      writer.write("[");
-      let lastId: string | undefined = undefined;
-      let needComma = false;
-      while (true) {
-        const objects = await db.prisma().workspace.findMany({
-          where: {
-            deleted: false,
-            profileBuilders: { some: { NOT: { id: undefined } } },
-          },
-          include: { profileBuilders: { include: { functions: true } } },
-=======
-    name: "syncs-debug",
-    lastModified: getLastUpdated,
-    data: async writer => {
-      writer.write("[");
-
-      let lastId: string | undefined = undefined;
-      let needComma = false;
-      while (true) {
-        const objects = await db.prisma().configurationObjectLink.findMany({
-          where: {
-            deleted: false,
-            type: "sync",
-            workspace: { deleted: false },
-            from: { deleted: false },
-            to: { deleted: false },
-          },
-          include: { from: true, to: true, workspace: true },
->>>>>>> 799c418d
-          take: batchSize,
-          cursor: lastId ? { id: lastId } : undefined,
-          orderBy: { id: "asc" },
-        });
-        if (objects.length == 0) {
-          break;
-        }
-        getLog().atDebug().log(`Got batch of ${objects.length} objects for bulker export`);
-        lastId = objects[objects.length - 1].id;
-<<<<<<< HEAD
-        for (const row of objects) {
-          if (needComma) {
-            writer.write(",");
-          }
-          writer.write(JSON.stringify(row));
-=======
-        for (const { data, from, id, to, updatedAt, workspace } of objects) {
-          const destinationType = to.config.destinationType;
-          const coreDestinationType = getCoreDestinationTypeNonStrict(destinationType);
-          if (!coreDestinationType) {
-            getLog().atError().log(`Unknown destination type: ${destinationType} for connection ${id}`);
-          }
-          if (needComma) {
-            writer.write(",");
-          }
-          const h = juavaHash("md5", stableHash(from.config.credentials));
-          const storageKey = `${workspace.id}_${from.id}_${h}`;
-          writer.write(
-            JSON.stringify({
-              id: id,
-              type: destinationType,
-              workspaceId: workspace.id,
-              streamId: from.id,
-              destinationId: to.id,
-              usesBulker: !!coreDestinationType?.usesBulker,
-              options: {
-                ...pick(data, "storageKey"),
-                versionHash: storageKey,
-              },
-              updatedAt: dateMax(updatedAt, to.updatedAt),
-            })
-          );
->>>>>>> 799c418d
           needComma = true;
         }
         if (objects.length < batchSize) {
