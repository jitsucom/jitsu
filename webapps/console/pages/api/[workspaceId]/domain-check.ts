import { getServerLog } from "../../../lib/server/log";

import { z } from "zod";
import {
  customDomainCnames,
  isDomainAvailable,
  resolveCname,
  checkCname,
  checkOrAddToIngress,
} from "../../../lib/server/custom-domains";
import { DomainCheckResponse } from "../../../lib/shared/domain-check-response";
import { createRoute, verifyAccess } from "../../../lib/api";

const log = getServerLog("custom-domains");

export default createRoute()
  .GET({
    auth: true,
    query: z.object({
      workspaceId: z.string(),
      domain: z.string(),
    }),
    result: DomainCheckResponse,
  })
  .handler(async ({ user, query: { workspaceId, domain } }) => {
    if (!customDomainCnames || customDomainCnames.length == 0) {
      throw new Error(`CUSTOM_DOMAIN_CNAMES is not set`);
    }
    await verifyAccess(user, workspaceId);
    const domainAvailability = await isDomainAvailable(domain, workspaceId);
    if (!domainAvailability.available) {
      log
        .atWarn()
        .log(
          `Domain '${domain}' can't be added to workspace ${workspaceId}. It is used by ${domainAvailability.usedInWorkspace}`
        );
      return { ok: false, reason: "used_by_other_workspace" };
    }
    const cname = await resolveCname(domain);
    const cnameValid = await checkCname(cname);
    if (!cnameValid) {
      log.atWarn().log(`Domain ${domain} is not valid`);
      return { ok: false, reason: "requires_cname_configuration", cnameValue: customDomainCnames[0] };
    }
<<<<<<< HEAD
    //TODO: remove condition after migration complete
    if (cname === "cname2.jitsu.com") {
      try {
        const ingressStatus = await checkOrAddToIngress(domain);
        log.atInfo().log(`Ingress status for ${domain}: ${JSON.stringify(ingressStatus)}`);
        if (!ingressStatus) {
          log.atWarn().log(`Incorrect ingress status ${domain} is not valid`);
          return { ok: false, reason: "internal_error" };
        }
        if (ingressStatus.status === "ok") {
          return { ok: true };
        } else if (ingressStatus.status === "pending_ssl") {
          return { ok: false, reason: "pending_ssl" };
        } else if (ingressStatus.status === "dns_error") {
          return { ok: false, reason: "requires_cname_configuration", cnameValue: customDomainCnames[0] };
        } else {
          return { ok: false, reason: "internal_error" };
        }
      } catch (e) {
        log.atError().withCause(e).log(`Error checking ingress status for ${domain}`);
        return { ok: false, reason: "internal_error" };
      }
    }
    return { ok: true };
=======
    try {
      const ingressStatus = await checkOrAddToIngress(domain);
      log.atInfo().log(`Ingress status for ${domain}: ${JSON.stringify(ingressStatus)}`);
      if (!ingressStatus) {
        log.atWarn().log(`Incorrect ingress status ${domain} is not valid`);
        return { ok: false, reason: "internal_error" };
      }
      if (ingressStatus.status === "ok") {
        return { ok: true };
      } else if (ingressStatus.status === "pending_ssl") {
        return { ok: false, reason: "pending_ssl" };
      } else if (ingressStatus.status === "dns_error") {
        return { ok: false, reason: "requires_cname_configuration", cnameValue: customDomainCnames[0] };
      } else {
        return { ok: false, reason: "internal_error" };
      }
    } catch (e) {
      log.atError().withCause(e).log(`Error checking ingress status for ${domain}`);
      return { ok: false, reason: "internal_error" };
    }
>>>>>>> d26fc7b4
  })
  .toNextApiHandler();<|MERGE_RESOLUTION|>--- conflicted
+++ resolved
@@ -42,32 +42,6 @@
       log.atWarn().log(`Domain ${domain} is not valid`);
       return { ok: false, reason: "requires_cname_configuration", cnameValue: customDomainCnames[0] };
     }
-<<<<<<< HEAD
-    //TODO: remove condition after migration complete
-    if (cname === "cname2.jitsu.com") {
-      try {
-        const ingressStatus = await checkOrAddToIngress(domain);
-        log.atInfo().log(`Ingress status for ${domain}: ${JSON.stringify(ingressStatus)}`);
-        if (!ingressStatus) {
-          log.atWarn().log(`Incorrect ingress status ${domain} is not valid`);
-          return { ok: false, reason: "internal_error" };
-        }
-        if (ingressStatus.status === "ok") {
-          return { ok: true };
-        } else if (ingressStatus.status === "pending_ssl") {
-          return { ok: false, reason: "pending_ssl" };
-        } else if (ingressStatus.status === "dns_error") {
-          return { ok: false, reason: "requires_cname_configuration", cnameValue: customDomainCnames[0] };
-        } else {
-          return { ok: false, reason: "internal_error" };
-        }
-      } catch (e) {
-        log.atError().withCause(e).log(`Error checking ingress status for ${domain}`);
-        return { ok: false, reason: "internal_error" };
-      }
-    }
-    return { ok: true };
-=======
     try {
       const ingressStatus = await checkOrAddToIngress(domain);
       log.atInfo().log(`Ingress status for ${domain}: ${JSON.stringify(ingressStatus)}`);
@@ -88,6 +62,5 @@
       log.atError().withCause(e).log(`Error checking ingress status for ${domain}`);
       return { ok: false, reason: "internal_error" };
     }
->>>>>>> d26fc7b4
   })
   .toNextApiHandler();