// @Libs
import * as React from "react"
import { useCallback, useEffect, useState } from "react"
import { Button, Col, Form, FormItemProps, Input, InputNumber, Row, Select, Switch, Tooltip } from "antd"
import debounce from "lodash/debounce"
import get from "lodash/get"
import cn from "classnames"
// @Components
import { LabelWithTooltip } from "ui/components/LabelWithTooltip/LabelWithTooltip"
import { EditableList } from "lib/components/EditableList/EditableList"
import { CodeEditor } from "ui/components/CodeEditor/CodeEditor"
import { FormValues as DebuggerFormValues } from "ui/components/CodeDebugger/CodeDebugger"
// @Services
import ApplicationServices from "lib/services/ApplicationServices"
// @Types
import { Parameter, ParameterType } from "@jitsu/catalog/sources/types"
import { FormInstance } from "antd/lib/form/hooks/useForm"
// @Utils
import { makeObjectFromFieldsValues } from "utils/forms/marshalling"
import { isoDateValidator } from "utils/validation/validators"
// @Hooks
import { useForceUpdate, useForceUpdateTarget } from "hooks/useForceUpdate"
// @Icons
import BugIcon from "icons/bug"
import { CodeOutlined, EyeInvisibleOutlined, EyeOutlined } from "@ant-design/icons"
// @Styles
import styles from "./ConfigurableFieldsForm.module.less"
import { CodeDebuggerModal } from "../CodeDebuggerModal/CodeDebuggerModal"
import { InputWithDebug } from "./InputWithDebug"
import { SwitchWithLabel } from "./SwitchWithLabel"
import set from "lodash/set"
import { InputWithUpload } from "./InputWithUpload"

/**
 * @param loading if `true` shows loader instead of the fields.
 * Accepts `ReactNode` to show it instead of the default loader.
 */
export interface Props {
  fieldsParamsList: readonly Parameter[]
  form: FormInstance
  extraForms?: FormInstance[]
  initialValues: any
  availableOauthBackendSecrets?: string[] | "all_from_config"
  hideFields?: string[]
  handleTouchAnyField?: (...args: any) => void
  setFormValues?: (values: PlainObjectWithPrimitiveValues) => void
  setInitialFormValues?: (values: PlainObjectWithPrimitiveValues) => void
}

export const FormItemName = {
  serialize: id => id,
}

const getFieldNameById = (id: string): string | undefined => id.split(".").slice(-1)[0]

const services = ApplicationServices.get()

const ConfigurableFieldsFormComponent = ({
  fieldsParamsList,
  form,
  extraForms,
  initialValues,
  availableOauthBackendSecrets,
  hideFields,
  handleTouchAnyField,
  setFormValues,
  setInitialFormValues,
}: Props) => {
  const [debugModalsStates, setDebugModalsStates] = useState<{ [id: string]: boolean }>({})
  const [debugModalsValues, setDebugModalsValues] = useState<{ [id: string]: string }>({})

  const forceUpdateAll = useForceUpdate()
  const { forceUpdatedTargets, forceUpdateTheTarget } = useForceUpdateTarget()

  const handleTouchField = debounce(handleTouchAnyField ?? (() => {}), 1000)

  const handleChangeIntInput = useCallback(
    (id: string) => (value: number) => {
      form.setFieldsValue({ [id]: value })
    },
    [form]
  )

  const handleChangeTextInput = useCallback(
    (id: string) => (value: string) => {
      form.setFieldsValue({ [id]: value })
    },
    [form]
  )

  const handleChangeSwitch = useCallback(
    (id: string) => (value: boolean) => {
      form.setFieldsValue({ [id]: value })
      handleTouchAnyField?.()
      forceUpdateAll()
      handleTouchField()
    },
    [form, forceUpdateAll]
  )
  const handleOpenDebugger = useCallback(
    (id: string) => {
      setDebugModalsValues({ ...debugModalsValues, [id]: form.getFieldValue(id) })
      setDebugModalsStates({ ...debugModalsStates, [id]: true })
    },
    [form]
  )

  const handleJsonChange = (id: string) => (value: string) => {
    const values = {
      [id]: value ? value : "",
    }
    form.setFieldsValue(values)
    setFormValues?.(form.getFieldsValue())
    handleTouchField()
  }

  const getInitialValue = (id: string, defaultValue: any, constantValue: any, type: string) => {
    const initial = get(initialValues, id)
    if (typeof initial !== "undefined") {
      return initial
    }

    let calcValue: any
    if (typeof defaultValue !== "undefined") {
      calcValue = defaultValue
    } else if (typeof constantValue !== "undefined") {
      calcValue = constantValue
    } else if (type === "boolean") {
      calcValue = false
    } else if (type === "json") {
      calcValue = {}
    } else if (type === "javascript") {
      calcValue = "return {}"
    } else if (type === "html") {
      calcValue = "<script>\n</script>"
    } else if (type.indexOf("array/") === 0) {
      calcValue = []
    } else {
      calcValue = ""
    }

    return type === "json" ? JSON.stringify(calcValue) : calcValue
  }

  const getFieldComponent = (
    type: ParameterType<any>,
    id: string,
    defaultValue?: any,
    constantValue?: any,
    jsDebugger?: "object" | "string" | null,
    bigField?: boolean,
    displayName?: string,
    codeSuggestions?: string,
    documentation?: React.ReactNode,
    validationRules?: FormItemProps["rules"]
  ) => {
    const defaultValueToDisplay =
      form.getFieldValue(id) ?? getInitialValue(id, defaultValue, constantValue, type?.typeName)
    form.setFieldsValue({ ...form.getFieldsValue(), [id]: defaultValueToDisplay })

    const className = hideFields?.some(field => field === getFieldNameById(id)) ? "hidden" : ""

    const formItemWrapperProps: FormItemWrapperProps = {
      type,
      id,
      bigField,
      displayName,
      documentation,
      validationRules,
      className,
    }

    switch (type?.typeName) {
      case "password":
        return (
          <FormItemWrapper key={id} {...formItemWrapperProps}>
            <Input.Password
              autoComplete="off"
              iconRender={visible => (visible ? <EyeOutlined /> : <EyeInvisibleOutlined />)}
            />
          </FormItemWrapper>
        )

      case "int": {
        return (
          <FormItemWrapper key={id} {...formItemWrapperProps}>
            <InputNumber autoComplete="off" inputMode="numeric" onChange={handleChangeIntInput(id)} />
          </FormItemWrapper>
        )
      }

      case "selection": {
        return (
          <FormItemWrapper key={id} {...formItemWrapperProps}>
            <Select
              allowClear
              mode={type.data.maxOptions > 1 ? "multiple" : undefined}
              onChange={() => forceUpdateTheTarget("select")}
            >
              {type.data.options.map(({ id, displayName }: Option) => {
                return (
                  <Select.Option value={id} key={id}>
                    {displayName}
                  </Select.Option>
                )
              })}
            </Select>
          </FormItemWrapper>
        )
      }
      case "array/string":
        return (
          <FormItemWrapper key={id} {...formItemWrapperProps}>
            <EditableList initialValue={defaultValueToDisplay} />
          </FormItemWrapper>
        )
      case "javascript":
      case "html":
      case "json": {
        return (
          <FormItemWrapper key={id} {...formItemWrapperProps}>
            <CodeEditor
              initialValue={defaultValueToDisplay}
              className={styles.codeEditor}
              extraSuggestions={codeSuggestions}
              language={type?.typeName}
              handleChange={handleJsonChange(id)}
            />
            <span className="z-50">
              {jsDebugger && (
                <>
                  {bigField ? (
                    <Button
                      size="large"
                      className="absolute mr-0 mt-0 top-0 right-0"
                      type="text"
                      onClick={() => handleOpenDebugger(id)}
                      icon={<CodeOutlined />}
                    >
                      Open Debugger
                    </Button>
                  ) : (
                    <Tooltip title="Debug expression">
                      <span className="absolute top-1.5 right-3">
                        <BugIcon onClick={() => handleOpenDebugger(id)} className={styles.bugIcon} />
                      </span>
                    </Tooltip>
                  )}
                </>
              )}
            </span>
          </FormItemWrapper>
        )
      }

      case "boolean":
        return (
          <FormItemWrapper key={id} {...formItemWrapperProps}>
            {bigField ? (
              <SwitchWithLabel
                label={displayName}
                id={id}
                onChange={handleChangeSwitch(id)}
                defaultChecked={!!defaultValueToDisplay}
              />
            ) : (
              <Switch className={"mb-0.5"} onChange={handleChangeSwitch(id)} defaultChecked={!!defaultValueToDisplay} />
            )}
          </FormItemWrapper>
        )

      case "file":
        return (
          <FormItemWrapper key={id} {...formItemWrapperProps}>
            <InputWithUpload onChange={handleChangeTextInput(id)} value={defaultValueToDisplay} />
          </FormItemWrapper>
        )

      case "description":
        return (
          <div key={id} className="ant-row ant-form-item form-field_fixed-label">
            <div className="ant-col ant-col-4 ant-form-item-label">
              <label>{displayName}:</label>
            </div>
            <div className="ant-col ant-col-20 ant-form-item-control pt-1.5">{defaultValue}</div>
          </div>
        )

      case "oauthSecret":
      case "string":
      default: {
        const backendSecretAvailable =
          type?.typeName === "oauthSecret" &&
          (availableOauthBackendSecrets === "all_from_config" ||
            availableOauthBackendSecrets?.some(name => getFieldNameById(id) === name))
        if (backendSecretAvailable) {
          formItemWrapperProps.validationRules = validationRules.filter(value => !value["required"])
        }
        const placeholder = backendSecretAvailable
          ? "Leave this field empty to use a value provided by Jitsu"
          : undefined
        return (
          <FormItemWrapper key={id} {...formItemWrapperProps}>
            <InputWithDebug
              id={id}
              placeholder={placeholder}
              jsDebugger={jsDebugger}
              onButtonClick={() => handleOpenDebugger(id)}
            />
          </FormItemWrapper>
        )
      }
    }
  }

  const handleDebuggerRun = async (field: string, debuggerType: "object" | "string", values: DebuggerFormValues) => {
    let transform = {}
    if (field === "_transform") {
      transform = {
        _transform_enabled: true,
        _transform: values.code,
      }
    }
    const configForm = extraForms && extraForms[0]
    const mappingForm = extraForms && extraForms[1]

    const data = {
      reformat: debuggerType == "string",
      uid: initialValues._uid,
      type: initialValues._type,
      field: field,
      expression: values.code,
      object: JSON.parse(values.object),
      config: makeObjectFromFieldsValues({
        ...initialValues,
        ...configForm?.getFieldsValue(),
        ...mappingForm?.getFieldsValue(),
        ...transform,
      }),
      template_variables: Object.entries((configForm || form).getFieldsValue())
        .filter(v => v[0].startsWith("_formData._"))
        .reduce((accumulator: any, currentValue: [string, unknown]) => {
          set(accumulator, currentValue[0].replace("_formData._", ""), currentValue[1])
          return accumulator
        }, {}),
    }

    return services.backendApiClient.post(`/destinations/evaluate?project_id=${services.activeProject.id}`, data)
  }

  const handleCloseDebugger = id => setDebugModalsStates({ ...debugModalsStates, [id]: false })

  const handleSaveDebugger = (id, value: string) => {
    form.setFieldsValue({ [id]: value })
    handleCloseDebugger(id)
  }

  /**
   * Runs after every re-render caused by `Select` field change
   * to pick up the values of conditionally rendered fields.
   */
  useEffect(() => {
    const isInitialRender = !forceUpdatedTargets["select"]
    if (!isInitialRender) setFormValues?.(form.getFieldsValue())
  }, [forceUpdatedTargets["select"]])

  useEffect(() => {
    /**
     *
     * 1st render:
     * component creates fields, fills them with values,
     * lets the `form` instance to pick them
     *
     */
    let formValues = {}
    const formFields: Parameters<typeof form.setFields>[0] = []
    fieldsParamsList.forEach((param: Parameter) => {
      const initConfig = makeObjectFromFieldsValues(formValues)
      const fieldNeeded = !param.omitFieldRule?.(initConfig)
      const id = param.id

      const constantValue = typeof param.constant === "function" ? param.constant?.(initConfig) : param.constant
      const initialValue = getInitialValue(id, param.defaultValue, constantValue, param.type?.typeName)

      if (fieldNeeded) {
        formValues[id] = initialValue
        formFields.push({
          name: id,
          value: initialValue,
          touched: false,
        })
      }
    })

    form.setFields(formFields)

    /**
     * @reason
     * `formValues` holds correct values for dynamically rendered fields
     * @warning
<<<<<<< HEAD
     * `form.getFieldsValue()` is not recommended because it needs form
=======
     * `form.getFieldsValue()` is not recommended because it needs form 
>>>>>>> 6cc2deba
     * to re-render once to pick up values of dynamically rendered fields
     */
    setInitialFormValues?.(formValues)

    /**
     *
     * 2nd render: component removes/adds fields conditionally
     *  depending on the form values
     *
     */
    forceUpdateAll()
  }, [])

  return (
    <>
      {fieldsParamsList.map(
        ({
          id,
          documentation,
          displayName,
          type,
          defaultValue,
          required,
          constant,
          omitFieldRule,
          jsDebugger,
          bigField,
          codeSuggestions,
          validator,
        }: Parameter) => {
          const currentFormValues = form.getFieldsValue() ?? {}
          const defaultFormValues = fieldsParamsList.reduce(
            (result, { id, defaultValue }) => ({
              ...result,
              [id]: defaultValue,
            }),
            {}
          )
          const formItemName = id
          const formValues = {
            ...defaultFormValues,
            ...currentFormValues,
          }
          const parsedFormValues = makeObjectFromFieldsValues(formValues)
          const constantValue = typeof constant === "function" ? constant?.(parsedFormValues) : constant
          const isHidden = constantValue !== undefined
          const isOmitted = omitFieldRule ? omitFieldRule(parsedFormValues) : false

          const validationRules: FormItemProps["rules"] = []
          if (!isHidden) {
            const isRequired = typeof required === "boolean" ? required : required?.(parsedFormValues)
            if (isRequired)
              validationRules.push({
                required: true,
                message: `${displayName} field is required.`,
              })
            if (type?.typeName === "isoUtcDate")
              validationRules.push(isoDateValidator(`${displayName} field is required.`))
          }
          if (validator) {
            validationRules.push({ validator: validator })
          }

          return isOmitted ? null : !isHidden ? (
            <Row key={id} className={cn(isHidden && "hidden")}>
              <Col span={24}>
                {jsDebugger ? (
                  <CodeDebuggerModal
                    visible={debugModalsStates[id]}
                    codeFieldLabelDebugger="Expression"
                    extraSuggestionsDebugger={codeSuggestions}
                    defaultCodeValueDebugger={debugModalsValues[id]}
                    handleCloseDebugger={() => handleCloseDebugger(id)}
                    runDebugger={values => handleDebuggerRun(id, jsDebugger, values)}
                    handleSaveCodeDebugger={value => handleSaveDebugger(id, value)}
                  />
                ) : null}
                {getFieldComponent(
                  type,
                  id,
                  defaultValue,
                  constantValue,
                  jsDebugger,
                  bigField,
                  displayName,
                  codeSuggestions,
                  documentation,
                  validationRules
                )}
              </Col>
            </Row>
          ) : (
            <Form.Item key={formItemName} name={formItemName} hidden={true} initialValue={constantValue} />
          )
        }
      )}
    </>
  )
}

const ConfigurableFieldsForm = ConfigurableFieldsFormComponent

export { ConfigurableFieldsForm }

type FormItemWrapperProps = {
  type: ParameterType<any>
  id: string
  bigField?: boolean
  displayName?: string
  documentation?: React.ReactNode
  validationRules?: FormItemProps["rules"]
  className?: string
} & FormItemProps

export const FormItemWrapper: React.FC<FormItemWrapperProps> = ({
  type,
  id,
  bigField,
  displayName,
  documentation,
  validationRules,
  className,
  children,
  ...formItemProps
}) => {
  return (
    <Form.Item
      {...formItemProps}
      id={id}
      name={id}
      className={cn(
        "form-field_fixed-label",
        styles.field,
        (type?.typeName === "html" || type?.typeName === "json" || type?.typeName === "javascript") && styles.jsonField,
        (type?.typeName === "html" || type?.typeName === "json" || type?.typeName === "javascript") &&
          bigField &&
          styles.bigField,
        className
      )}
      label={
        !bigField ? (
          documentation ? (
            <LabelWithTooltip documentation={documentation} render={displayName} />
          ) : (
            <span>{displayName}:</span>
          )
        ) : (
          <span></span>
        )
      }
      labelCol={{ span: bigField ? 0 : 4 }}
      wrapperCol={{ span: bigField ? 24 : 20 }}
      rules={validationRules}
    >
      {children}
    </Form.Item>
  )
}<|MERGE_RESOLUTION|>--- conflicted
+++ resolved
@@ -398,12 +398,8 @@
      * @reason
      * `formValues` holds correct values for dynamically rendered fields
      * @warning
-<<<<<<< HEAD
-     * `form.getFieldsValue()` is not recommended because it needs form
-=======
-     * `form.getFieldsValue()` is not recommended because it needs form 
->>>>>>> 6cc2deba
-     * to re-render once to pick up values of dynamically rendered fields
+     * Using `form.getFieldsValue()` instead of `formValues` is not recommended because
+     * it needs form to re-render once to pick up values of dynamically rendered fields
      */
     setInitialFormValues?.(formValues)
 
