// @Libs
import { useCallback, useEffect, useMemo, useRef, useState } from "react"
import { generatePath, Prompt, useHistory, useParams } from "react-router-dom"
import { Button, Card, Form } from "antd"
import { flowResult } from "mobx"
import cn from "classnames"
// @Components
import { TabsConfigurator } from "ui/components/Tabs/TabsConfigurator"
import { EditorButtons } from "ui/components/EditorButtons/EditorButtons"
import { PageHeader } from "ui/components/PageHeader/PageHeader"
import { DestinationEditorConfig } from "./DestinationEditorConfig"
import { DestinationEditorTransform } from "./DestinationEditorTransform"
import { DestinationEditorConnectors } from "./DestinationEditorConnectors"
import { DestinationEditorMappings } from "./DestinationEditorMappings"
import { DestinationEditorMappingsLibrary } from "./DestinationEditorMappingsLibrary"
import { DestinationNotFound } from "../DestinationNotFound/DestinationNotFound"
// @Store
import { sourcesStore } from "stores/sources"
import { destinationsStore } from "stores/destinations"
// @CatalogDestinations
import { destinationsReferenceMap } from "@jitsu/catalog/destinations/lib"
// @Types
import { FormInstance } from "antd/es"
import { Destination } from "@jitsu/catalog/destinations/types"
import { Tab } from "ui/components/Tabs/TabsConfigurator"
import { CommonDestinationPageProps } from "ui/pages/DestinationsPage/DestinationsPage"
// @Services
import ApplicationServices from "lib/services/ApplicationServices"
// @Routes
import { destinationPageRoutes } from "ui/pages/DestinationsPage/DestinationsPage.routes"
// @Styles
import styles from "./DestinationEditor.module.less"
// @Utils
import { makeObjectFromFieldsValues } from "utils/forms/marshalling"
import { destinationEditorUtils } from "ui/pages/DestinationsPage/partials/DestinationEditor/DestinationEditor.utils"
import { getUniqueAutoIncId, randomId } from "utils/numbers"
import { firstToLower } from "lib/commons/utils"
// @Hooks
import { useForceUpdate } from "hooks/useForceUpdate"
// @Icons
import { AreaChartOutlined, WarningOutlined } from "@ant-design/icons"
import { actionNotification } from "../../../../components/ActionNotification/ActionNotification"
<<<<<<< HEAD
import { projectRoute } from "../../../../../lib/components/ProjectLink/ProjectLink"
import { currentPageHeaderStore } from "../../../../../stores/currentPageHeader"
=======
import { connectionsHelper } from "stores/helpers"
>>>>>>> 2bdbcdde

type DestinationTabKey = "config" | "transform" | "mappings" | "sources" | "settings" | "statistics"

type DestinationParams = {
  type?: DestinationType
  id?: string
  tabName?: string
  //For editor that lives separately from destination list page
  standalone?: string
}

type DestinationURLParams = {
  type?: string
  id?: string
  tabName?: string
  //For editor that lives separately from destination list page
  standalone?: string
}

type ConfigProps = { paramsByProps?: DestinationParams }

type ControlsProps = {
  disableForceUpdateOnSave?: boolean
  onAfterSaveSucceded?: () => void
  onCancel?: () => void
  isOnboarding?: boolean
}

type Props = CommonDestinationPageProps & ConfigProps & ControlsProps

const DestinationEditor = ({
  editorMode,
  paramsByProps,
  disableForceUpdateOnSave,
  onAfterSaveSucceded,
  onCancel,
  isOnboarding,
}: Props) => {
  const history = useHistory()

  const forceUpdate = useForceUpdate()

  const services = ApplicationServices.get()

  const urlParams = useParams<DestinationURLParams>()
  const params = paramsByProps || urlParams

  const [activeTabKey, setActiveTabKey] = useState<DestinationTabKey>("config")
  const [savePopover, switchSavePopover] = useState<boolean>(false)
  const [testConnecting, setTestConnecting] = useState<boolean>(false)
  const [destinationSaving, setDestinationSaving] = useState<boolean>(false)
  const [testConnectingPopover, switchTestConnectingPopover] = useState<boolean>(false)

  const sources = sourcesStore.list
  const destinationData = useRef<DestinationData>(getDestinationData(params))

  const destinationReference = useMemo<Destination | null | undefined>(() => {
    if (params.type) {
      return destinationsReferenceMap[params.type]
    }
    return destinationsReferenceMap[getDestinationData(params)._type]
  }, [params.type, params.id])

  const submittedOnce = useRef<boolean>(false)

  const handleUseLibrary = async (newMappings: DestinationMapping, newTableName?: string) => {
    destinationData.current = {
      ...destinationData.current,
      _formData: {
        ...destinationData.current._formData,
        tableName: newTableName ? newTableName : destinationData.current._formData?.tableName,
      },
      _mappings: newMappings,
    }

    const { form: mappingsForm } = destinationsTabs[2]
    const { form: configForm } = destinationsTabs[0]

    await mappingsForm.setFieldsValue({
      "_mappings._mappings": newMappings._mappings,
      "_mappings._keepUnmappedFields": newMappings._keepUnmappedFields,
    })

    destinationsTabs[2].touched = true

    if (newTableName) {
      await configForm.setFieldsValue({
        "_formData.tableName": newTableName,
      })

      destinationsTabs[0].touched = true
    }

    await forceUpdate()

    actionNotification.success("Mappings library has been successfully set")
  }

  const validateTabForm = useCallback(
    async (tab: Tab) => {
      const tabForm = tab.form

      try {
        if (tab.key === "sources") {
          const _sources = tabForm.getFieldsValue()?._sources

          if (!_sources) {
            tab.errorsCount = 1
          }
        }

        tab.errorsCount = 0

        return await tabForm.validateFields()
      } catch (errors) {
        // ToDo: check errors count for fields with few validation rules
        tab.errorsCount = errors.errorFields?.length
        return null
      } finally {
        forceUpdate()
      }
    },
    [forceUpdate]
  )
  const configForm = Form.useForm()[0]
  const hideMapping =
    params.standalone == "true" ||
    isOnboarding ||
    editorMode === "add" ||
    (destinationsReferenceMap[destinationReference.id].defaultTransform.length > 0 &&
      !destinationData.current._mappings?._mappings) ||
    !destinationData.current._mappings?._mappings
  let mappingForm = undefined
  if (!hideMapping) {
    mappingForm = Form.useForm()[0]
  }

  const tabsInitialData: Tab<DestinationTabKey>[] = [
    {
      key: "config",
      name: "Connection Properties",
      getComponent: (form: FormInstance) => (
        <DestinationEditorConfig
          form={form}
          destinationReference={destinationReference}
          destinationData={destinationData.current}
          handleTouchAnyField={validateAndTouchField(0)}
        />
      ),
      form: configForm,
      touched: false,
    },
    {
      key: "transform",
      name: "Transform",
      getComponent: (form: FormInstance) => (
        <DestinationEditorTransform
          form={form}
          configForm={configForm}
          mappingForm={mappingForm}
          destinationReference={destinationReference}
          destinationData={destinationData.current}
          handleTouchAnyField={validateAndTouchField(1)}
        />
      ),
      form: Form.useForm()[0],
      touched: false,
      isHidden: params.standalone == "true",
    },
    {
      key: "mappings",
      name: "Mappings (Deprecated)",
      isDisabled: destinationData.current["_transform_enabled"],
      getComponent: (form: FormInstance) => (
        <DestinationEditorMappings
          form={form}
          initialValues={destinationData.current._mappings}
          handleTouchAnyField={validateAndTouchField(2)}
          handleDataUpdate={handleUseLibrary}
        />
      ),
      form: mappingForm,
      touched: false,
      isHidden: hideMapping,
    },
    {
      key: "sources",
      name: "Linked Connectors & API Keys",
      getComponent: (form: FormInstance) => (
        <DestinationEditorConnectors
          form={form}
          initialValues={destinationData.current}
          destination={destinationReference}
          handleTouchAnyField={validateAndTouchField(3)}
        />
      ),
      form: Form.useForm()[0],
      errorsLevel: "warning",
      touched: false,
      isHidden: params.standalone == "true",
    },
  ]

  const [destinationsTabs, setDestinationsTabs] = useState<Tab<DestinationTabKey>[]>(tabsInitialData)

  const validateAndTouchField = useCallback(
    (index: number) => (value: boolean) => {
      destinationsTabs[index].touched = value === undefined ? true : value

      setDestinationsTabs(oldTabs => {
        let tab = oldTabs[index]
        let oldErrorsCount = tab.errorsCount
        let newErrorsCount = tab.form.getFieldsError().filter(a => a.errors?.length > 0).length
        if (newErrorsCount != oldErrorsCount) {
          tab.errorsCount = newErrorsCount
        }
        if (
          oldTabs[1].form.getFieldValue("_transform_enabled") !== oldTabs[2].isDisabled ||
          newErrorsCount != oldErrorsCount
        ) {
          const newTabs = [
            ...oldTabs.slice(0, 2),
            { ...oldTabs[2], isDisabled: oldTabs[1].form.getFieldValue("_transform_enabled") },
            ...oldTabs.slice(3),
          ]
          if (newErrorsCount != oldErrorsCount) {
            newTabs[index].errorsCount = newErrorsCount
          }
          return newTabs
        } else {
          return oldTabs
        }
      })
    },
    [validateTabForm, destinationsTabs, setDestinationsTabs]
  )

  const handleCancel = useCallback(() => {
    onCancel ? onCancel() : history.push(destinationPageRoutes.root)
  }, [history, onCancel])

  const handleViewStatistics = () =>
    history.push(
      projectRoute(destinationPageRoutes.statisticsExact, {
        id: destinationData.current._id,
      })
    )

  const testConnectingPopoverClose = useCallback(() => switchTestConnectingPopover(false), [])

  const savePopoverClose = useCallback(() => switchSavePopover(false), [])

  const handleTestConnection = useCallback(async () => {
    setTestConnecting(true)

    const tab = destinationsTabs[0]

    try {
      const config = await validateTabForm(tab)
      const values = makeObjectFromFieldsValues<DestinationData>(config)
      destinationData.current._formData = values._formData
      destinationData.current._package = values._package
      destinationData.current._super_type = values._super_type
      await destinationEditorUtils.testConnection(destinationData.current)
    } catch (error) {
      switchTestConnectingPopover(true)
    } finally {
      setTestConnecting(false)
      forceUpdate()
    }
  }, [validateTabForm, forceUpdate])

  const handleSaveDestination = useCallback(() => {
    submittedOnce.current = true

    setDestinationSaving(true)

    Promise.all(destinationsTabs.filter((tab: Tab) => !!tab.form).map((tab: Tab) => validateTabForm(tab)))
      .then(async allValues => {
        destinationData.current = {
          ...destinationData.current,
          ...allValues.reduce((result: any, current: any) => {
            return {
              ...result,
              ...makeObjectFromFieldsValues(current),
            }
          }, {}),
        }

        try {
          await destinationEditorUtils.testConnection(destinationData.current, true)

          if (editorMode === "add") await flowResult(destinationsStore.add(destinationData.current))
          if (editorMode === "edit") await flowResult(destinationsStore.replace(destinationData.current))
          await connectionsHelper.updateSourcesConnectionsToDestination(
            destinationData.current._uid,
            destinationData.current._sources
          )

          destinationsTabs.forEach((tab: Tab) => (tab.touched = false))

          if (destinationData.current._connectionTestOk) {
            if (editorMode === "add") actionNotification.success(`New ${destinationData.current._type} has been added!`)
            if (editorMode === "edit") actionNotification.success(`${destinationData.current._type} has been saved!`)
          } else {
            actionNotification.warn(
              `${destinationData.current._type} has been saved, but test has failed with '${firstToLower(
                destinationData.current._connectionErrorMessage
              )}'. Data will not be piped to this destination`
            )
          }

          onAfterSaveSucceded ? onAfterSaveSucceded() : history.push(destinationPageRoutes.root)
        } catch (errors) {}
      })
      .catch(() => {
        switchSavePopover(true)
      })
      .finally(() => {
        setDestinationSaving(false)
        !disableForceUpdateOnSave && forceUpdate()
      })
  }, [
    destinationsTabs,
    destinationData,
    sources,
    history,
    validateTabForm,
    forceUpdate,
    editorMode,
    services.activeProject.id,
    services.storageService,
  ])

  const connectedSourcesNum = sources.filter(src =>
    (src.destinations || []).includes(destinationData.current._uid)
  ).length

  const isAbleToConnectItems = (): boolean =>
    editorMode === "edit" &&
    connectedSourcesNum === 0 &&
    !destinationData.current?._onlyKeys?.length &&
    !destinationsReferenceMap[params.type]?.hidden

  useEffect(() => {
    let breadcrumbs = []
    if (!params.standalone) {
      breadcrumbs.push({
        title: "Destinations",
        link: projectRoute(destinationPageRoutes.root),
      })
    }
    breadcrumbs.push({
      title: (
        <PageHeader
          title={destinationReference?.displayName ?? "Not Found"}
          icon={destinationReference?.ui.icon}
          mode={params.standalone ? "edit" : editorMode}
        />
      ),
    })
    currentPageHeaderStore.setBreadcrumbs(...breadcrumbs)
  }, [destinationReference])

  return destinationReference ? (
    <>
      <div className={cn("flex flex-col items-stretch flex-auto", styles.wrapper)}>
        <div className={styles.mainArea} id="dst-editor-tabs">
          {isAbleToConnectItems() && (
            <Card className={styles.linkedWarning}>
              <WarningOutlined className={styles.warningIcon} />
              <article>
                This destination is not linked to any API keys or Connector. You{" "}
                <span className={styles.pseudoLink} onClick={() => setActiveTabKey("sources")}>
                  can link the destination here
                </span>
                .
              </article>
            </Card>
          )}
          <TabsConfigurator
            type="card"
            className={styles.tabCard}
            tabsList={destinationsTabs}
            activeTabKey={activeTabKey}
            onTabChange={setActiveTabKey}
            tabBarExtraContent={
              !params.standalone &&
              !isOnboarding &&
              editorMode == "edit" && (
                <Button
                  size="large"
                  className="mr-3"
                  type="link"
                  onClick={handleViewStatistics}
                  icon={<AreaChartOutlined />}
                >
                  Statistics
                </Button>
              )
            }
          />
        </div>

        <div className="flex-shrink border-t py-2">
          <EditorButtons
            save={{
              isRequestPending: destinationSaving,
              isPopoverVisible: savePopover && destinationsTabs.some((tab: Tab) => tab.errorsCount > 0),
              handlePress: handleSaveDestination,
              handlePopoverClose: savePopoverClose,
              titleText: "Destination editor errors",
              tabsList: destinationsTabs,
            }}
            test={{
              isRequestPending: testConnecting,
              isPopoverVisible: testConnectingPopover && destinationsTabs[0].errorsCount > 0,
              handlePress: handleTestConnection,
              handlePopoverClose: testConnectingPopoverClose,
              titleText: "Connection Properties errors",
              tabsList: [destinationsTabs[0]],
            }}
            handleCancel={params.standalone ? undefined : handleCancel}
          />
        </div>
      </div>

      <Prompt message={destinationEditorUtils.getPromptMessage(destinationsTabs)} />
    </>
  ) : (
    <DestinationNotFound destinationId={params.id} />
  )
}

DestinationEditor.displayName = "DestinationEditor"

export { DestinationEditor }

const getDestinationData = (params: { id?: string; type?: string }): DestinationData =>
  destinationsStore.listIncludeHidden.find(dst => dst._id === params.id) ||
  ({
    _id: getUniqueAutoIncId(
      params.type,
      destinationsStore.listIncludeHidden.map(dst => dst._id)
    ),
    _uid: randomId(),
    _type: params.type,
    _mappings: { _keepUnmappedFields: true },
    _comment: null,
    _onlyKeys: [],
  } as DestinationData)<|MERGE_RESOLUTION|>--- conflicted
+++ resolved
@@ -1,6 +1,6 @@
 // @Libs
 import { useCallback, useEffect, useMemo, useRef, useState } from "react"
-import { generatePath, Prompt, useHistory, useParams } from "react-router-dom"
+import { Prompt, useHistory, useParams } from "react-router-dom"
 import { Button, Card, Form } from "antd"
 import { flowResult } from "mobx"
 import cn from "classnames"
@@ -12,7 +12,6 @@
 import { DestinationEditorTransform } from "./DestinationEditorTransform"
 import { DestinationEditorConnectors } from "./DestinationEditorConnectors"
 import { DestinationEditorMappings } from "./DestinationEditorMappings"
-import { DestinationEditorMappingsLibrary } from "./DestinationEditorMappingsLibrary"
 import { DestinationNotFound } from "../DestinationNotFound/DestinationNotFound"
 // @Store
 import { sourcesStore } from "stores/sources"
@@ -39,13 +38,10 @@
 import { useForceUpdate } from "hooks/useForceUpdate"
 // @Icons
 import { AreaChartOutlined, WarningOutlined } from "@ant-design/icons"
-import { actionNotification } from "../../../../components/ActionNotification/ActionNotification"
-<<<<<<< HEAD
-import { projectRoute } from "../../../../../lib/components/ProjectLink/ProjectLink"
-import { currentPageHeaderStore } from "../../../../../stores/currentPageHeader"
-=======
+import { actionNotification } from "ui/components/ActionNotification/ActionNotification"
+import { projectRoute } from "lib/components/ProjectLink/ProjectLink"
+import { currentPageHeaderStore } from "stores/currentPageHeader"
 import { connectionsHelper } from "stores/helpers"
->>>>>>> 2bdbcdde
 
 type DestinationTabKey = "config" | "transform" | "mappings" | "sources" | "settings" | "statistics"
 
