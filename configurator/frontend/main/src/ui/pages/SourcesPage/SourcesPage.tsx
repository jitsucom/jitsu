// @Libs
import { useCallback } from "react"
import { Route, Switch, useParams } from "react-router-dom"
import { observer } from "mobx-react-lite"
// @Routes
import { sourcesPageRoutes } from "./SourcesPage.routes"
// @Services
import { useServices } from "hooks/useServices"
// @Components
import { SourcesList } from "./partials/SourcesList/SourcesList"
import { AddSourceDialog } from "./partials/AddSourceDialog/AddSourceDialog"
import { CenteredError, CenteredSpin } from "lib/components/components"
import { BillingCheckRedirect } from "lib/components/BillingCheckRedirect/BillingCheckRedirect"
// @Store
import { sourcesStore } from "stores/sources"
// @Styles
import "./SourcesPage.less"
// @Types
import { ErrorBoundary } from "lib/components/ErrorBoundary/ErrorBoundary"
import { SourceEditor } from "./partials/SourceEditor/SourceEditor/SourceEditor"
import { EntitiesStoreState } from "stores/types.enums"
import { CurrentSubscription } from "lib/services/billing"

export interface CollectionSourceData {
  sources: SourceData[]
  _lastUpdated?: string
}


export interface CommonSourcePageProps {
  editorMode?: "edit" | "add"
}

const SourcesPageComponent: React.FC<CommonSourcePageProps> = () => {
  const params = useParams<unknown>()
  const services = useServices()

  const isSourcesLimitReached = useCallback<(subscription?: CurrentSubscription) => boolean>(
    subscription => sourcesStore.list.length >= (subscription?.currentPlan.quota.sources ?? 999),
    [sourcesStore.list.length]
  )

  if (sourcesStore.state === EntitiesStoreState.GLOBAL_ERROR) {
    throw new Error(
      sourcesStore.error ??
<<<<<<< HEAD
      `Internal error occured in sources management tool. Please, contact support or file an issue.`
=======
        `Internal error occured in sources management tool. Please, contact support or file an issue.`
>>>>>>> f21ea28d
    )
  } else if (sourcesStore.state === EntitiesStoreState.GLOBAL_LOADING) {
    return <CenteredSpin />
  }

  return (
    <ErrorBoundary>
      <Switch>
        <Route path={sourcesPageRoutes.root} exact>
          <SourcesList  />
        </Route>
        <Route path={sourcesPageRoutes.editExact} strict={false} exact>
          <SourceEditor key={params?.["sourceId"] || "static_key"} editorMode="edit" />
        </Route>
        <BillingCheckRedirect
          quotaExceededRedirectTo={sourcesPageRoutes.root}
          quotaExceedeMessage={
            <>You current plan allows to have only {services.currentSubscription.currentPlan.quota.sources} sources</>
          }
          isQuotaExceeded={isSourcesLimitReached}
        >
          <Switch>
            <Route path={sourcesPageRoutes.addExact} strict={false} exact>
              <SourceEditor editorMode="edit" />
            </Route>
            <Route path={sourcesPageRoutes.add} strict={false} exact>
              <AddSourceDialog />
            </Route>
          </Switch>
        </BillingCheckRedirect>
      </Switch>
    </ErrorBoundary>
  )
}

const SourcesPage = observer(SourcesPageComponent)

SourcesPage.displayName = "SourcesPage"

export default SourcesPage<|MERGE_RESOLUTION|>--- conflicted
+++ resolved
@@ -43,11 +43,7 @@
   if (sourcesStore.state === EntitiesStoreState.GLOBAL_ERROR) {
     throw new Error(
       sourcesStore.error ??
-<<<<<<< HEAD
-      `Internal error occured in sources management tool. Please, contact support or file an issue.`
-=======
         `Internal error occured in sources management tool. Please, contact support or file an issue.`
->>>>>>> f21ea28d
     )
   } else if (sourcesStore.state === EntitiesStoreState.GLOBAL_LOADING) {
     return <CenteredSpin />
