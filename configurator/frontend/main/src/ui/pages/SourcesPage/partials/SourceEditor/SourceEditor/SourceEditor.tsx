// @Libs
import React, { useCallback, useMemo, useState } from "react"
import { observer } from "mobx-react-lite"
import { useHistory, useParams } from "react-router"
import { cloneDeep, snakeCase, uniqueId } from "lodash"
// @Types
import { CommonSourcePageProps } from "ui/pages/SourcesPage/SourcesPage"
import { SourceConnector as CatalogSourceConnector } from "@jitsu/catalog/sources/types"
// @Store
import { sourcesStore } from "stores/sources"
// @Catalog
import { allSources as sourcesCatalog } from "@jitsu/catalog/sources/lib"
// @Components
import { sourcesPageRoutes } from "ui/pages/SourcesPage/SourcesPage.routes"
import { createInitialSourceData, sourceEditorUtils } from "./SourceEditor.utils"
import { sourcePageUtils, TestConnectionResponse } from "ui/pages/SourcesPage/SourcePage.utils"
import { firstToLower } from "lib/commons/utils"
import { actionNotification } from "ui/components/ActionNotification/ActionNotification"
import { SourceEditorView } from "./SourceEditorView"
import { ErrorDetailed } from "lib/commons/errors"
import { connectionsHelper } from "stores/helpers"
import { projectRoute } from "lib/components/ProjectLink/ProjectLink"
import { flowResult } from "mobx"
<<<<<<< HEAD
import { useServices } from "../../../../../../hooks/useServices"
=======
import {
  SourceEditorActionsTypes,
  SourceEditorStateProvider,
  useSourceEditorDispatcher,
  useSourceEditorState,
} from "./SourceEditor.state"
>>>>>>> 7f4593a9
// @Utils

/** Accumulated state of all forms that is transformed and sent to backend on source save */
export type SourceEditorState = {
  /**
   * Source configuration step/tab
   */
  configuration: ConfigurationState
  /**
   * Source streams step/tab
   */
  streams: StreamsState
  /**
   * Source connected destinations step/tab
   */
  connections: ConnectionsState
  /**
   * Whether user made any changes
   */
  stateChanged: boolean
}
export type SetSourceEditorState = React.Dispatch<React.SetStateAction<SourceEditorState>>

/** Initial source data used to render the forms */
export type SourceEditorInitialSourceData = Optional<Partial<SourceData>>
export type SetSourceEditorInitialSourceData = React.Dispatch<React.SetStateAction<SourceEditorInitialSourceData>>

/** Set of source editor disabled tabs */
export type SetSourceEditorDisabledTabs = (tabKeys: string[], action: "enable" | "disable") => void

/** Method for saving the configured source */
export type HandleSaveSource = (config?: HandleSaveSourceConfig) => Promise<void>
type HandleSaveSourceConfig = {
  /** Errors names to skip when saving the source */
  ignoreErrors?: string[]
}

/** Method for validating and testing connection of the configured source */
export type HandleValidateTestConnection = (config?: HandleValidateTestConnectionConfig) => Promise<void>
type HandleValidateTestConnectionConfig = {
  /** Errors names to skip when testing the source connection */
  ignoreErrors?: string[]
}

type ConfigurationState = {
  config: SourceConfigurationData
  validateGetErrorsCount: () => Promise<number>
  errorsCount: number
}

type StreamsState = {
  /** @deprecated use `selectedStreams` instead */
  streams?: SourceStreamsData
  selectedStreams: SourceSelectedStreams
  validateGetErrorsCount: () => Promise<number>
  forceReloadStreamsList: VoidFunction | AsyncVoidFunction
  errorsCount: number
}

type ConnectionsState = {
  connections: SourceConnectionsData
  errorsCount: number
}

export type SourceConfigurationData = {
  [key: string]: PlainObjectWithPrimitiveValues
}
export type SourceStreamsData = {
  [pathToStreamsInSourceData: string]: StreamData[]
}
export type SourceSelectedStreams = {
  [pathToSelectedStreamsInSourceData: string]: StreamConfig[]
}
export type SourceConnectionsData = {
  [pathToConnectionsInSourceData: string]: string[]
}

export type UpdateConfigurationFields = (newFileds: Partial<SourceConfigurationData>) => void

const initialState: SourceEditorState = {
  configuration: {
    config: {},
    validateGetErrorsCount: async () => 0,
    errorsCount: 0,
  },
  streams: {
    streams: {},
    selectedStreams: {},
    validateGetErrorsCount: async () => 0,
    forceReloadStreamsList: () => {},
    errorsCount: 0,
  },
  connections: {
    connections: {},
    errorsCount: 0,
  },
  stateChanged: false,
}

export const SourceEditor: React.FC<CommonSourcePageProps> = ({ editorMode }) => {
  return (
    <SourceEditorStateProvider>
      <SourceEditorContainer editorMode={editorMode} />
    </SourceEditorStateProvider>
  )
}

const SourceEditorContainer: React.FC<CommonSourcePageProps> = ({ editorMode }) => {
  const history = useHistory()
  const services = useServices()
  const allSourcesList = sourcesStore.list
  const { source, sourceId } = useParams<{ source?: string; sourceId?: string }>()

  const sourceDataFromCatalog = useMemo<CatalogSourceConnector>(() => {
    let sourceType = source
      ? source
      : sourceId
      ? sourcesStore.list.find(src => src.sourceId === sourceId)?.sourceProtoType
      : undefined

    return sourceType
      ? sourcesCatalog.find((source: CatalogSourceConnector) => snakeCase(source.id) === snakeCase(sourceType))
      : undefined
  }, [sourceId, allSourcesList])

  const [initialSourceData, setInitialSourceData] = useState<SourceEditorInitialSourceData>(
    () =>
      sourceEditorUtils.reformatCatalogIntoSelectedStreams(allSourcesList.find(src => src.sourceId === sourceId)) ??
      createInitialSourceData(sourceDataFromCatalog)
  )

  /**
   * The new state management tools defined in SourceEditor.state.tsx
   * For now, used for controlling view props such as loaders and buttons hence the naming
   */
  const viewState = useSourceEditorState()
  const dispatchSourceEditorAction = useSourceEditorDispatcher()

  /**
   * @obsolete state storage
   * TO DO: move state management completely to the SourceEditor.state.tsx
   **/
  const [state, setState] = useState<SourceEditorState>(initialState)

  const [showDocumentation, setShowDocumentation] = useState<boolean>(false)

  const handleBringSourceData = () => {
    let sourceEditorState = state
    setState(state => {
      sourceEditorState = state
      return state
    })
    return sourceEditorUtils.getSourceDataFromState(sourceEditorState, sourceDataFromCatalog, initialSourceData)
  }

  const validateCountErrors = async (): Promise<number> => {
    const configurationErrorsCount = await state.configuration.validateGetErrorsCount()
    const streamsErrorsCount = await state.streams.validateGetErrorsCount()

    setState(state => {
      const newState = cloneDeep(state)
      newState.configuration.errorsCount = configurationErrorsCount
      newState.streams.errorsCount = streamsErrorsCount
      return newState
    })

    return configurationErrorsCount + streamsErrorsCount
  }

  const validateAllForms = async () => {
    const someFieldsErrored = !!(await validateCountErrors())
    if (someFieldsErrored) throw new Error("some values are invalid")
  }

  const getTestConnectionResponse = async (): Promise<TestConnectionResponse> => {
    const sourceData = handleBringSourceData()
    const testResult = await sourcePageUtils.testConnection(services.activeProject.id, sourceData, true)
    return testResult
  }

  const assertCanConnect = async (config?: {
    testConnectionResponse?: TestConnectionResponse
    ignoreErrors?: string[]
  }): Promise<void> => {
    const response = config?.testConnectionResponse ?? (await getTestConnectionResponse())
    if (!response.connected && !config?.ignoreErrors?.includes(response.connectedErrorType))
      throw new ErrorDetailed({
        message: response.connectedErrorMessage,
        name: response.connectedErrorType,
        payload: response.connectedErrorPayload,
      })
  }

  const handleValidateAndTestConnection: HandleValidateTestConnection = async (methodConfig): Promise<void> => {
    await validateAllForms()
    dispatchSourceEditorAction(SourceEditorActionsTypes.SET_STATUS, { isTestingConnection: true })
    try {
      await assertCanConnect({ ignoreErrors: methodConfig?.ignoreErrors })
    } finally {
      dispatchSourceEditorAction(SourceEditorActionsTypes.SET_STATUS, { isTestingConnection: false })
    }
  }

  const handleSave = useCallback<HandleSaveSource>(
    async methodConfig => {
      let sourceEditorState = null
      setState(state => {
        sourceEditorState = state // hack for getting the most recent state in the async function
        return { ...state, stateChanged: false }
      })

      if (editorMode === "edit") await validateAllForms()

      const sourceData = handleBringSourceData()
      const testConnectionResults = await sourcePageUtils.testConnection(services.activeProject.id, sourceData, true)

      await assertCanConnect({
        testConnectionResponse: testConnectionResults,
        ignoreErrors: methodConfig?.ignoreErrors,
      })

      let sourceDataToSave: SourceData = {
        ...sourceData,
        ...testConnectionResults,
      }

      let savedSourceData: SourceData = sourceDataToSave
      if (editorMode === "add") {
        savedSourceData = await flowResult(sourcesStore.add(sourceDataToSave))
      }
      if (editorMode === "edit") {
        await flowResult(sourcesStore.replace(sourceDataToSave))
      }
      await connectionsHelper.updateDestinationsConnectionsToSource(
        savedSourceData.sourceId,
        savedSourceData.destinations
      )

      handleLeaveEditor({ goToSourcesList: true })

      if (savedSourceData.connected) {
        actionNotification.success(editorMode === "add" ? "New source has been added!" : "Source has been saved")
      } else {
        actionNotification.warn(
          `Source has been saved, but test has failed with '${firstToLower(
            savedSourceData.connectedErrorMessage
          )}'. Data from this source will not be available`
        )
      }
    },
    [editorMode, state]
  )

  const handleLeaveEditor = useCallback<(options?: { goToSourcesList?: boolean }) => void>(options => {
    options.goToSourcesList ? history.push(projectRoute(sourcesPageRoutes.root)) : history.goBack()
  }, [])

  const handleValidateStreams = async (): Promise<void> => {
    const streamsErrorsCount = await state.streams.validateGetErrorsCount()
    if (streamsErrorsCount) throw new Error("some streams settings are invalid")
  }

  return (
    <SourceEditorView
      state={state}
      editorMode={editorMode}
      showDocumentationDrawer={showDocumentation}
      initialSourceData={initialSourceData}
      sourceDataFromCatalog={sourceDataFromCatalog}
      setSourceEditorState={setState}
      setShowDocumentationDrawer={setShowDocumentation}
      handleBringSourceData={handleBringSourceData}
      handleSave={handleSave}
      setInitialSourceData={setInitialSourceData}
      handleLeaveEditor={handleLeaveEditor}
      handleValidateAndTestConnection={handleValidateAndTestConnection}
      handleValidateStreams={handleValidateStreams}
      handleReloadStreams={state.streams.forceReloadStreamsList}
    />
  )
}

const Wrapped = observer(SourceEditorContainer)

Wrapped.displayName = "SourceEditorContainer"<|MERGE_RESOLUTION|>--- conflicted
+++ resolved
@@ -21,16 +21,13 @@
 import { connectionsHelper } from "stores/helpers"
 import { projectRoute } from "lib/components/ProjectLink/ProjectLink"
 import { flowResult } from "mobx"
-<<<<<<< HEAD
 import { useServices } from "../../../../../../hooks/useServices"
-=======
 import {
   SourceEditorActionsTypes,
   SourceEditorStateProvider,
   useSourceEditorDispatcher,
   useSourceEditorState,
 } from "./SourceEditor.state"
->>>>>>> 7f4593a9
 // @Utils
 
 /** Accumulated state of all forms that is transformed and sent to backend on source save */
