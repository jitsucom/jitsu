// @Libs
import moment from "moment"
import { Button, Tag } from "antd"
import classNames from "classnames"
import snakeCase from "lodash/snakeCase"
import { observer } from "mobx-react-lite"
import React, { useEffect, useRef, useState } from "react"
<<<<<<< HEAD
import { PageHeader } from "ui/components/PageHeader/PageHeader"
=======
import { generatePath, useHistory, useParams } from "react-router-dom"
// @Hooks
import { useServices } from "hooks/useServices"
import { useLoaderAsObject } from "hooks/useLoader"
import { withHome } from "ui/components/Breadcrumbs/Breadcrumbs"
// @Components
import { PageHeader } from "ui/components/PageHeader/PageHeader"
import { CenteredError, CenteredSpin, handleError } from "lib/components/components"
// @Icons
import ArrowLeftOutlined from "@ant-design/icons/lib/icons/ArrowLeftOutlined"
import ReloadOutlined from "@ant-design/icons/lib/icons/ReloadOutlined"
// @Lib
>>>>>>> 2bdbcdde
import { allSources } from "@jitsu/catalog/sources/lib"
// @Routes
import { taskLogsPageRoute } from "ui/pages/TaskLogs/TaskLogsPage"
import { sourcesPageRoutes } from "ui/pages/SourcesPage/SourcesPage.routes"
<<<<<<< HEAD
import moment from "moment"
import ReloadOutlined from "@ant-design/icons/lib/icons/ReloadOutlined"
import { actionNotification } from "../../components/ActionNotification/ActionNotification"
import { currentPageHeaderStore } from "../../../stores/currentPageHeader"
import { projectRoute } from "../../../lib/components/ProjectLink/ProjectLink"

export const taskLogsViewerRoute = "/prj-:projectId/sources/logs/:sourceId/:taskId"
=======
// @Utils
import { Task, TaskId, TaskLogEntry } from "./utils"
// @Types
import type { PageProps } from "navigation"
import type { SourceConnector } from "@jitsu/catalog/sources/types"
// @Styles
import styles from "./TaskLogsPage.module.less"
import { sourcesStore } from "stores/sources"

>>>>>>> 2bdbcdde
type TaskInfo = {
  task: Task
  source: SourceData
}
<<<<<<< HEAD
export const TaskLogViewer: React.FC = () => {
=======

export const taskLogsViewerRoute = "/sources/logs/:sourceId/:taskId"

const TaskLogViewerComponent: React.FC<PageProps> = ({ setBreadcrumbs }) => {
>>>>>>> 2bdbcdde
  let { sourceId, taskId } = useParams<{ sourceId: string; taskId: string }>()
  taskId = TaskId.decode(taskId)
  const services = useServices()
  const [filter, setFilter] = useState("all")
  const history = useHistory()
  const viewerRef = useRef(null)
  const [logsReloading, setLogsReloading] = useState(false)

  async function fetchLogs(): Promise<TaskLogEntry[]> {
    return (
      await services.backendApiClient.get(
        `/tasks/${encodeURIComponent(taskId)}/logs?project_id=${services.activeProject.id}`,
        { proxy: true }
      )
    )["logs"]
  }

  const {
    error: taskLogsError,
    data: taskLogs,
    setData: setTaskLogs,
  } = useLoaderAsObject<TaskLogEntry[]>(async () => {
    return await fetchLogs()
  })

  const { error, data: taskInfo } = useLoaderAsObject<TaskInfo>(async () => {
    const source = sourcesStore.get(sourceId)
    if (!source) throw new Error(`Source with ID ${sourceId} not found.`)

    const task = await services.backendApiClient.get(
      `/tasks/${encodeURIComponent(taskId)}?project_id=${services.activeProject.id}`,
      { proxy: true }
    )
    return { task, source }
  })

  useEffect(() => {
    if (taskInfo) {
      const connectorSource = allSources.find(
        (candidate: SourceConnector) =>
          snakeCase(candidate.id) === taskInfo.source?.sourceProtoType ?? ({} as SourceConnector)
      )
      currentPageHeaderStore.setBreadcrumbs(
        { title: "Sources", link: sourcesPageRoutes.root },
        {
          title: <PageHeader title={connectorSource?.displayName} icon={connectorSource?.pic} mode="edit" />,
          link: projectRoute(sourcesPageRoutes.editExact, { sourceId }),
        },
        {
          title: "Logs",
          link: projectRoute(taskLogsPageRoute, { sourceId }),
        },
        { title: "Task Log" }
      )
    }
  }, [sourceId, taskId, taskInfo])

  useEffect(() => {
    if (viewerRef.current) {
      viewerRef.current.scrollTo(0, viewerRef.current.scrollHeight, { behavior: "smooth" })
    }
  })

  if (error) {
    return <CenteredError error={error} />
  } else if (!taskInfo) {
    return <CenteredSpin />
  }

  return (
    <div>
      <div className="flex justify-between items-center ">
        <div className="flex justify-start items-center">
          <Button
            type="primary"
            icon={<ArrowLeftOutlined />}
            onClick={() => history.push(projectRoute(taskLogsPageRoute, { sourceId }))}
          >
            Back to task list
          </Button>
          <div className="pl-4 align-middle align-top">
            Show:{" "}
            <span>
              <Tag className="text-sm uppercase cursor-pointer w-24 text-center" onClick={() => setFilter("all")}>
                {filter === "all" && "✓"}All
              </Tag>
              <Tag
                color="error"
                className="text-sm uppercase cursor-pointer w-24 text-center"
                onClick={() => setFilter("errors")}
              >
                {filter !== "all" && "✓"}Errors
              </Tag>
            </span>
          </div>
        </div>
        <Button
          type="primary"
          className="mb-4"
          icon={<ReloadOutlined />}
          loading={logsReloading}
          onClick={async () => {
            setLogsReloading(true)
            try {
              setTaskLogs(await fetchLogs())
            } catch (e) {
              handleError(e, "Failed to reload logs")
            } finally {
              setLogsReloading(false)
            }
          }}
        >
          Reload
        </Button>
      </div>
      <div className={classNames(styles.logViewerWrapper, "custom-scrollbar")}>
        <pre ref={viewerRef} className={classNames(styles.logViewer, "custom-scrollbar", "text-xs")}>
          {taskLogsError && "Failed to load logs: " + taskLogsError.message}
          {!taskLogs && "Loading logs..."}
          {taskLogs &&
            taskLogs
              .filter(l => filter === "all" || (filter === "errors" && l.level === "error"))
              .map(l => (
                <span className={classNames(styles["logEntry_" + l.level], styles.logEntry)}>
                  <span className={styles.logTime}>{moment.utc(l.time).format("YYYY-MM-DD HH:mm:ss")}</span>
                  <span className={styles.logLevel}> [{l.level.toUpperCase().padEnd(5)}]</span> -{" "}
                  <span className={styles.logMessage}>{l.message.replace(`[${taskId}] `, "")}</span>
                  {"\n"}
                </span>
              ))}
        </pre>
      </div>
    </div>
  )
}

const TaskLogViewer = observer(TaskLogViewerComponent)

TaskLogViewer.displayName = "TaskLogViewer"

export { TaskLogViewer }<|MERGE_RESOLUTION|>--- conflicted
+++ resolved
@@ -5,14 +5,10 @@
 import snakeCase from "lodash/snakeCase"
 import { observer } from "mobx-react-lite"
 import React, { useEffect, useRef, useState } from "react"
-<<<<<<< HEAD
-import { PageHeader } from "ui/components/PageHeader/PageHeader"
-=======
-import { generatePath, useHistory, useParams } from "react-router-dom"
+import { useHistory, useParams } from "react-router-dom"
 // @Hooks
 import { useServices } from "hooks/useServices"
 import { useLoaderAsObject } from "hooks/useLoader"
-import { withHome } from "ui/components/Breadcrumbs/Breadcrumbs"
 // @Components
 import { PageHeader } from "ui/components/PageHeader/PageHeader"
 import { CenteredError, CenteredSpin, handleError } from "lib/components/components"
@@ -20,42 +16,28 @@
 import ArrowLeftOutlined from "@ant-design/icons/lib/icons/ArrowLeftOutlined"
 import ReloadOutlined from "@ant-design/icons/lib/icons/ReloadOutlined"
 // @Lib
->>>>>>> 2bdbcdde
 import { allSources } from "@jitsu/catalog/sources/lib"
 // @Routes
 import { taskLogsPageRoute } from "ui/pages/TaskLogs/TaskLogsPage"
 import { sourcesPageRoutes } from "ui/pages/SourcesPage/SourcesPage.routes"
-<<<<<<< HEAD
-import moment from "moment"
-import ReloadOutlined from "@ant-design/icons/lib/icons/ReloadOutlined"
-import { actionNotification } from "../../components/ActionNotification/ActionNotification"
-import { currentPageHeaderStore } from "../../../stores/currentPageHeader"
-import { projectRoute } from "../../../lib/components/ProjectLink/ProjectLink"
-
-export const taskLogsViewerRoute = "/prj-:projectId/sources/logs/:sourceId/:taskId"
-=======
 // @Utils
 import { Task, TaskId, TaskLogEntry } from "./utils"
 // @Types
-import type { PageProps } from "navigation"
 import type { SourceConnector } from "@jitsu/catalog/sources/types"
 // @Styles
 import styles from "./TaskLogsPage.module.less"
 import { sourcesStore } from "stores/sources"
+import { projectRoute } from "lib/components/ProjectLink/ProjectLink"
+import { currentPageHeaderStore } from "stores/currentPageHeader"
 
->>>>>>> 2bdbcdde
 type TaskInfo = {
   task: Task
   source: SourceData
 }
-<<<<<<< HEAD
-export const TaskLogViewer: React.FC = () => {
-=======
 
 export const taskLogsViewerRoute = "/sources/logs/:sourceId/:taskId"
 
-const TaskLogViewerComponent: React.FC<PageProps> = ({ setBreadcrumbs }) => {
->>>>>>> 2bdbcdde
+const TaskLogViewerComponent: React.FC = () => {
   let { sourceId, taskId } = useParams<{ sourceId: string; taskId: string }>()
   taskId = TaskId.decode(taskId)
   const services = useServices()
