--- conflicted
+++ resolved
@@ -12,21 +12,14 @@
 import { SourceConnector } from "@jitsu/catalog/sources/types"
 import { PageHeader } from "ui/components/PageHeader/PageHeader"
 import { sourcesPageRoutes } from "ui/pages/SourcesPage/SourcesPage.routes"
-<<<<<<< HEAD
 import { currentPageHeaderStore } from "../../../stores/currentPageHeader"
 import { projectRoute } from "../../../lib/components/ProjectLink/ProjectLink"
-=======
 import { sourcesStore } from "stores/sources"
 import { observer } from "mobx-react-lite"
->>>>>>> 2bdbcdde
 
 export const taskLogsPageRoute = "/prj-:projectId/sources/logs/:sourceId"
 
-<<<<<<< HEAD
-export const TaskLogsPage: React.FC = () => {
-=======
-const TaskLogsPageComponent: React.FC<PageProps> = ({ setBreadcrumbs }) => {
->>>>>>> 2bdbcdde
+const TaskLogsPageComponent: React.FC = () => {
   const params = useParams<{ sourceId: string; taskId: string }>()
   const services = useServices()
   const location = useLocation()
