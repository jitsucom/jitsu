import styles from "./GetStartedPage.module.less"
import logo from "icons/logo.svg"
import { useHistory } from "react-router-dom"
import * as React from "react"
import { LoginForm } from "./LoginForm"
import { SignupForm } from "./SignupForm"

/**
 * This component <GetStartedPage /> is used for both login and signup purposes. Since layout is very similar
 * pu
 */
export type GetStartedPageProps = {
  /**
   * If login / signup supports oauth
   */
  oauthSupport: boolean
  /**
   * Link for SSO Authorization
   */
  ssoAuthLink: string
  /**
   * Is this a login page or signup page?
   */
  login: boolean

  /**
   * What should we display on a right side (aka Hero?)
   * true - Cloud Copy (aka try Jitsu.Cloud)
   * false - Self-Hosted
   */
  useCloudHero: boolean
}

function GitHubLogo() {
  return (
    <svg className="h-12 fill-current" viewBox="0 0 24 24" aria-hidden="true">
      <path
        fillRule="evenodd"
        d="M12 2C6.477 2 2 6.484 2 12.017c0 4.425 2.865 8.18 6.839 9.504.5.092.682-.217.682-.483 0-.237-.008-.868-.013-1.703-2.782.605-3.369-1.343-3.369-1.343-.454-1.158-1.11-1.466-1.11-1.466-.908-.62.069-.608.069-.608 1.003.07 1.531 1.032 1.531 1.032.892 1.53 2.341 1.088 2.91.832.092-.647.35-1.088.636-1.338-2.22-.253-4.555-1.113-4.555-4.951 0-1.093.39-1.988 1.029-2.688-.103-.253-.446-1.272.098-2.65 0 0 .84-.27 2.75 1.026A9.564 9.564 0 0112 6.844c.85.004 1.705.115 2.504.337 1.909-1.296 2.747-1.027 2.747-1.027.546 1.379.202 2.398.1 2.651.64.7 1.028 1.595 1.028 2.688 0 3.848-2.339 4.695-4.566 4.943.359.309.678.92.678 1.855 0 1.338-.012 2.419-.012 2.747 0 .268.18.58.688.482A10.019 10.019 0 0022 12.017C22 6.484 17.522 2 12 2z"
        clipRule="evenodd"
      ></path>
    </svg>
  )
}

function WelcomeBackHero({ signupEnabled }) {
  let history = useHistory()
  return (
    <div className="flex flex-col justify-center items-center text-xl mt-12">
      <h1 className="text-center text-textPale font-heading font-bold tracking-wider">Welcome back!</h1>
      {signupEnabled && (
        <div className="mt-6">
          New to Jitsu?{" "}
          <a className={`text-textPale font-bold ${styles.heroLink}`} onClick={() => history.push("/signup")}>
            Sign up
          </a>
        </div>
      )}
    </div>
  )
}

function JitsuCloudHero() {
  return (
    <>
      <h1 className="text-center lg:text-left text-textPale font-heading font-bold tracking-wider">Try Jitsu.Cloud</h1>
      <div>
        <div className="mt-6">
          Jitsu.Cloud is a hosted version of our open-source project. Start collecting data in as little as 2 minutes
        </div>
        <div className="mt-6">
          <ul className={`list-inside list-none ${styles.featureList}`}>
            <li>
              First{" "}
              <a href="https://jitsu.com/pricing" className={styles.heroLink}>
                250k
              </a>{" "}
              events per month are tracked for free
            </li>
            <li>
              Use your own tracking domain (<b className={`${styles.underline} font-monospace`}>track.myapp.com</b>)
            </li>
            <li>
              Community support via Jitsu Public Slack (
              <a href="https://jitsu.com/slack" className={styles.heroLink}>
                join now!
              </a>
              )
            </li>
            <li>
              See all{" "}
              <a href="https://jitsu.com/pricing" className={styles.heroLink}>
                pricing options
              </a>
            </li>
          </ul>
        </div>
        <h2 className="text-center lg:text-left text-textPale font-heading font-bold tracking-wider mt-12">
          Interested in self-hosting?
        </h2>
        <a href="https://jitsu.com/docs/deployment" className="text-text hover:text-text flex flex-row items-center">
          <div className="text-text pr-4">
            <GitHubLogo />
          </div>
          <div>
            Deploy Jitsu on your own infrastructure in <b className={styles.underline}>2 minutes</b>. Free forever!
          </div>
        </a>
      </div>
    </>
  )
}

function JitsuSelfHostingHero() {
  return (
    <>
      <h1 className="text-center lg:text-left text-textPale font-heading font-bold tracking-wider">Welcome</h1>
    </>
  )
}

export default function GetStartedPage(props: GetStartedPageProps) {
  return (
    <div className="flex flex-col lg:flex-row w-full min-h-screen">
      <div
        className={`bg-primary ${
          props.login && "hidden"
        } lg:block bg-gradient-to-br to-success from-primaryHover md:w-full lg:w-1/2 min-h-screen order-last lg:order-first`}
      >
        <a href="https://jitsu.com" className="hidden lg:block">
          <img className="mt-12 ml-12 h-8" src={logo} />
        </a>
        <div className={`flex justify-around ${styles.hero}`}>
          <div className="w-3/5 mt-12 font-family">
            {props.login ? (
              <WelcomeBackHero signupEnabled={props.useCloudHero} />
            ) : props.useCloudHero ? (
              <JitsuCloudHero />
            ) : (
              <JitsuSelfHostingHero />
            )}
          </div>
        </div>
      </div>
      <div className="flex flex-col items-center lg:pt-36 ml-auto mr-auto pr-2 pl-2 pb-12">
        <a href="https://jitsu.com" className="block mb-6 lg:hidden">
          <img className="mt-8 h-8" src={logo} />
        </a>
<<<<<<< HEAD
        {props.login ? <LoginForm supportOauth={props.oauthSupport} /> : <SignupForm />}
=======
        {props.login ? (
          <LoginForm supportOauth={props.oauthSupport} ssoAuthLink={props.ssoAuthLink} />
        ) : (
          <SignupForm supportOauth={props.oauthSupport} />
        )}
>>>>>>> e940a57f
      </div>
    </div>
  )
}<|MERGE_RESOLUTION|>--- conflicted
+++ resolved
@@ -146,15 +146,11 @@
         <a href="https://jitsu.com" className="block mb-6 lg:hidden">
           <img className="mt-8 h-8" src={logo} />
         </a>
-<<<<<<< HEAD
-        {props.login ? <LoginForm supportOauth={props.oauthSupport} /> : <SignupForm />}
-=======
         {props.login ? (
           <LoginForm supportOauth={props.oauthSupport} ssoAuthLink={props.ssoAuthLink} />
         ) : (
-          <SignupForm supportOauth={props.oauthSupport} />
+          <SignupForm />
         )}
->>>>>>> e940a57f
       </div>
     </div>
   )
