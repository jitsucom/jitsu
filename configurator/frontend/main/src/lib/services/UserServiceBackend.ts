--- conflicted
+++ resolved
@@ -17,11 +17,7 @@
   private backendApi: BackendApiClient
   private readonly storageService: ServerStorage
   private readonly smtpConfigured: boolean
-<<<<<<< HEAD
   private _apiAccess: ApiAccess
-
-  constructor(backendApi: BackendApiClient, storageService: ServerStorage, smtpConfigured: boolean) {
-=======
   private readonly ssoAuthLink: string
 
   constructor(
@@ -31,7 +27,6 @@
     ssoAuthLink: string,
     backendApiBase: string
   ) {
->>>>>>> e940a57f
     this.backendApi = backendApi
     this.storageService = storageService
     this.smtpConfigured = smtpConfigured
