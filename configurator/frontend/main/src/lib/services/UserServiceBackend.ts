<<<<<<< HEAD
/* eslint-disable */
import { ApiAccess, userFromDTO, userToDTO } from "./model"
=======
import { ApiAccess, Project, User } from "./model"
>>>>>>> 2bdbcdde
import Marshal from "../commons/marshalling"
import { randomId } from "utils/numbers"
import { cleanAuthorizationLocalStorage, concatenateURLs } from "lib/commons/utils"
import { getBaseUIPath } from "lib/commons/pathHelper"
import { BackendApiClient } from "./BackendApiClient"
import { ServerStorage } from "./ServerStorage"
import { LoginFeatures, TelemetrySettings, UserEmailStatus, UserService } from "./UserService"
import { SignupRequest, User } from "../../generated/conf-openapi"

export const LS_ACCESS_KEY = "en_access"
export const LS_REFRESH_KEY = "en_refresh"

export class BackendUserService implements UserService {
  private user?: User
  private backendApi: BackendApiClient
  private readonly storageService: ServerStorage
  private readonly smtpConfigured: boolean
  private _apiAccess: ApiAccess

  constructor(backendApi: BackendApiClient, storageService: ServerStorage, smtpConfigured: boolean) {
    this.backendApi = backendApi
    this.storageService = storageService
    this.smtpConfigured = smtpConfigured
  }

  initiateGithubLogin(): Promise<string> {
    return new Promise<string>((resolve, reject) => {
      reject(new Error("GitHub authorization isn't supported in BackendUserService"))
    })
  }

  initiateGoogleLogin(): Promise<string> {
    return new Promise<string>((resolve, reject) => {
      reject(new Error("Google authorization isn't supported in BackendUserService"))
    })
  }

  async sendConfirmationEmail(): Promise<never> {
    throw new Error("Email verification currently not supported in self-hosted version")
  }

  async login(email: string, password: string): Promise<void> {
    let response = await this.backendApi.post("/users/signin", { email, password }, { noauth: true })
    this._apiAccess = new ApiAccess(response["access_token"], response["refresh_token"], this.setTokens)
    this.setTokens(response["access_token"], response["refresh_token"])
  }

  async createUser(signup: SignupRequest): Promise<void> {
    const response = await this.backendApi.post("/users/signup", signup, { noauth: true })
    this.user = {
      suggestedCompanyName: signup.company,
      created: new Date().toISOString(),
      id: response["user_id"],
      emailOptout: signup.emailOptout,
      forcePasswordChange: false,
      name: signup.name,
      email: signup.email,
    }

    this._apiAccess = new ApiAccess(response["access_token"], response["refresh_token"], this.setTokens)
    await this.storageService.saveUserInfo(userToDTO(this.user))
  }

  public async waitForUser(): Promise<void> {
    if (this.user) {
      return
    }

    try {
      const { accessToken, refreshToken } = this.getTokens()
      //not authorized
      if (!accessToken) {
        return
      }

      this._apiAccess = new ApiAccess(accessToken, refreshToken, this.setTokens)
      let userDTO = await this.storageService.getUserInfo()
      this.user = userFromDTO(userDTO)
    } catch (error) {
      this.clearTokens()
      throw new Error(error)
    }
  }

  private getTokens(): { accessToken?: string; refreshToken?: string } {
    return {
      accessToken: localStorage.getItem(LS_ACCESS_KEY),
      refreshToken: localStorage.getItem(LS_REFRESH_KEY),
    }
  }

  private setTokens(accessToken: string, refreshToken: string): void {
    localStorage.setItem(LS_ACCESS_KEY, accessToken)
    localStorage.setItem(LS_REFRESH_KEY, refreshToken)
  }

  private clearTokens(): void {
    localStorage.removeItem(LS_ACCESS_KEY)
    localStorage.removeItem(LS_REFRESH_KEY)
  }

  removeAuth(callback: () => void) {
    const cleaningCallback = () => {
      cleanAuthorizationLocalStorage()
      callback()
    }

    this.backendApi.post("/users/signout", {}).then(cleaningCallback).catch(cleaningCallback)
  }

  getUser(): User {
    if (!this.user) {
      throw new Error("User is null. Should you called services.userService.hasUser()?")
    }
    return this.user
  }

  getUserEmailStatus(): UserEmailStatus {
    return { needsConfirmation: false }
  }

  sendPasswordReset(email?: string): Promise<void> {
    if (!this.smtpConfigured) {
      throw new Error(
        "SMTP isn't configured on the server. However you could change password by executing 'change_password.sh' from git repository!"
      )
    }

    if (!email) {
      email = this.getUser().email
    }

    let appPath = ""
    const baseUIPath = getBaseUIPath()
    if (baseUIPath !== undefined) {
      appPath = baseUIPath
    }

    return this.backendApi.post(
      "/users/password/reset",
      {
        email: email,
        callback: concatenateURLs(
          `${window.location.protocol}//${window.location.host}`,
          concatenateURLs(appPath, `/reset_password/{{token}}`)
        ),
      },
      { noauth: true }
    )
  }

  hasUser(): boolean {
    return !!this.user
  }

  changePassword(newPassword: string, resetId?: string): Promise<void> {
    return this.backendApi
      .post("/users/password/change", { new_password: newPassword, reset_id: resetId }, { noauth: !!resetId })
      .then(res => {
        localStorage.removeItem(LS_ACCESS_KEY)
        localStorage.removeItem(LS_REFRESH_KEY)
      })
  }

  //changeEmail is supported via CLUSTER_ADMIN_TOKEN only
  async changeEmail(newEmail: string): Promise<void> {
    return new Promise<void>((resolve, reject) => {
      reject(new Error("changeEmail isn't supported in BackendUserService"))
    })
  }

  async changeTelemetrySettings(newSettings: TelemetrySettings): Promise<void> {
    await this.backendApi.post("/configurations/telemetry?id=global_configuration", {
      disabled: { usage: !newSettings.isTelemetryEnabled },
    })
  }

  //isn't supported (without google authorization)
  async becomeUser(email: string): Promise<void> {
    return new Promise<void>((resolve, reject) => {
      reject(new Error("becomeUser isn't supported in BackendUserService"))
    })
  }

  getLoginFeatures(): LoginFeatures {
    return { oauth: false, password: true, signupEnabled: false }
  }

  sendLoginLink(email: string): Promise<void> {
    throw new Error("sendLoginLink is not supporteb by self-hosted user service")
  }

  supportsLoginViaLink(): boolean {
    return false
  }

  isEmailLoginLink(href: string): boolean {
    throw new Error("isEmailLoginLink is not supporteb by self-hosted user service")
  }

  loginWithLink(email: string, href: string): Promise<void> {
    throw new Error("loginWithLink is not supported by self-hosted user service")
  }

  async getIdToken(): Promise<string> {
    throw new Error("getIdToken is not supported by self-hosted user service")
  }

  apiAccess(): ApiAccess {
    return this._apiAccess
  }

  refreshAuth(): Promise<void> {
    return Promise.resolve()
  }
}<|MERGE_RESOLUTION|>--- conflicted
+++ resolved
@@ -1,11 +1,5 @@
-<<<<<<< HEAD
 /* eslint-disable */
 import { ApiAccess, userFromDTO, userToDTO } from "./model"
-=======
-import { ApiAccess, Project, User } from "./model"
->>>>>>> 2bdbcdde
-import Marshal from "../commons/marshalling"
-import { randomId } from "utils/numbers"
 import { cleanAuthorizationLocalStorage, concatenateURLs } from "lib/commons/utils"
 import { getBaseUIPath } from "lib/commons/pathHelper"
 import { BackendApiClient } from "./BackendApiClient"
