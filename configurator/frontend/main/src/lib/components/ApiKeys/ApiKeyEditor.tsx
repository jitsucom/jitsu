import { Button, Form, Input } from "antd"
import { observer } from "mobx-react-lite"
import { apiKeysStore } from "../../../stores/apiKeys"
import { Prompt, useHistory, useParams } from "react-router-dom"
import { CenteredError } from "../components"
import { useForm } from "antd/es/form/Form"
import ReloadOutlined from "@ant-design/icons/lib/icons/ReloadOutlined"
import React, { ReactNode, useState } from "react"
import { FormField, FormLayout, FormActions, unsavedMessage } from "../Form/Form"
import TextArea from "antd/es/input/TextArea"
import { FormInstance } from "antd/es/form/hooks/useForm"
import { confirmDelete } from "../../commons/deletionConfirmation"
import { flowResult } from "mobx"
import { useServices } from "../../../hooks/useServices"
import { NavLink } from "react-router-dom"
import { destinationsStore } from "../../../stores/destinations"
import { DestinationPicker } from "./DestinationPicker"
import union from "lodash/union"
import { connectionsHelper } from "stores/helpers"

export const apiKeysRoutes = {
  newExact: "/prj-:projectId/api-keys/new",
  listExact: "/prj-:projectId/api-keys",
  editExact: "/prj-:projectId/api-keys/:id",
} as const

<<<<<<< HEAD
function newKey(): ApiKey {
  let uid = apiKeysStore.generateApiToken("", 6)
  return {
    uid: uid,
    serverAuth: apiKeysStore.generateApiToken("s2s"),
    jsAuth: apiKeysStore.generateApiToken("js"),
    comment: "New API Key",
    origins: [],
  }
=======
type ApiKeyEditorProps = {
  setBreadcrumbs: (breadcrumbs: BreadcrumbsProps) => void
>>>>>>> 2bdbcdde
}

const SecretKey: React.FC<{
  formFieldName: string
  formFieldLabel: string
  children: ReactNode
  onGenerate: () => void
}> = ({
  //children is tooltip
  children,
  onGenerate,
  formFieldName,
  formFieldLabel,
}) => {
  return (
    <FormField label={formFieldLabel} tooltip={children}>
      <div className="flex flex-nowrap space-x-1 items-center">
        <Form.Item name={formFieldName} className="w-full" rules={[{ required: true }]}>
          <Input
            required={true}
            size="large"
            suffix={<Button type="text" icon={<ReloadOutlined />} onClick={onGenerate} />}
          />
        </Form.Item>
      </div>
    </FormField>
  )
}

type EditorObject = Omit<ApiKey, "origins"> & { originsText?: string; connectedDestinations?: string }

function getEditorObject({ origins, ...rest }: ApiKey) {
  return {
    ...rest,
    comment: rest.comment || rest.uid,
    originsText: origins ? origins.join("\n") : "",
  }
}

function getKey({ originsText, connectedDestinations, ...rest }: EditorObject, initialValue: ApiKey) {
  return {
    ...initialValue,
    ...rest,
    origins: originsText && originsText.trim() !== "" ? originsText.split("\n").map(line => line.trim()) : [],
  }
}

const ApiKeyEditorComponent: React.FC = props => {
  let { id = undefined } = useParams<{ id?: string }>()
  if (id) {
    id = id.replace("-", ".")
  }
  const initialApiKey = id ? apiKeysStore.get(id) : apiKeysStore.generateApiKey()
  if (!initialApiKey) {
    return <CenteredError error={new Error(`Key with id ${id} not found`)} />
  }
  const [editorObject, setEditorObject] = useState<EditorObject>(getEditorObject(initialApiKey))
  const history = useHistory()
  const [deleting, setDeleting] = useState(false)
  const [saving, setSaving] = useState(false)
  const [form] = useForm<any>()

  form.setFieldsValue(editorObject)
  return (
    <div className="flex justify-center w-full">
      {form.isFieldsTouched() && !saving && !deleting && <Prompt message={unsavedMessage} />}
      <div className="w-full pt-8 px-4" style={{ maxWidth: "1000px" }}>
        <Form form={form}>
          <FormLayout>
            <span
              style={
                deleting || saving
                  ? {
                      opacity: "0.5",
                      pointerEvents: "none",
                    }
                  : {}
              }
            >
              <FormField label="Key Name" tooltip="Name of the key" key="comment">
                <Form.Item name="comment">
                  <Input size="large" name="comment" placeholder="Key Name" required={true} />
                </Form.Item>
              </FormField>
              <SecretKey
                onGenerate={() => {
                  setEditorObject({
                    ...editorObject,
                    jsAuth: apiKeysStore.generateApiToken("js"),
                  })
                }}
                formFieldName="jsAuth"
                formFieldLabel="Client-side (JS) key"
              >
                The key that is used for client-side Jitsu libraries (JavaScript, iOS etc). You can consider this key as
                'public' since it is visible to any end-user
              </SecretKey>
              <SecretKey
                onGenerate={() => {
                  setEditorObject({
                    ...editorObject,
                    serverAuth: apiKeysStore.generateApiToken("s2s"),
                  })
                }}
                formFieldName="serverAuth"
                formFieldLabel="Server-side key"
              >
                The key that is user for sending data from backend libraries (python, s2s API etc). Do not publish this
                key
              </SecretKey>
              <FormField
                label="HTTP Origins"
                tooltip={
                  <>
                    If set, only traffic from listed domains will be accepted. Blocking is done via{" "}
                    <a href="https://developer.mozilla.org/en-US/docs/Web/HTTP/CORS">CORS headers</a>. Leave empty for
                    accept traffic from any domain. Wildcard syntax (<code>*.domain.com</code>) is accepted. Put each
                    domain on a new line
                  </>
                }
                key="js"
              >
                <Form.Item name="originsText">
                  <TextArea required={false} size="large" rows={10} name="originsText" />
                </Form.Item>
              </FormField>
              <FormField
                label="Connected Destinations"
                tooltip={
                  <>
                    <NavLink to="/destinations">Destinations</NavLink> that are connected to this particular key
                  </>
                }
                key="connectedDestinations"
              >
                <Form.Item name="connectedDestinations">
                  <DestinationPicker
                    allDestinations={destinationsStore.list}
                    isSelected={dst => dst._onlyKeys.includes(id)}
                  />
                </Form.Item>
              </FormField>
            </span>
            <FormActions>
              {id && (
                <Button
                  loading={deleting}
                  htmlType="submit"
                  size="large"
                  type="default"
                  danger
                  onClick={() => {
                    confirmDelete({
                      entityName: "api key",
                      action: async () => {
                        setDeleting(true)
                        try {
                          await flowResult(apiKeysStore.delete(id))
                          await history.push(apiKeysRoutes.listExact)
                        } finally {
                          setDeleting(false)
                        }
                      },
                    })
                  }}
                >
                  Delete
                </Button>
              )}
              <Button
                htmlType="submit"
                size="large"
                type="default"
                onClick={() => {
                  if (form.isFieldsTouched()) {
                    if (confirm(unsavedMessage)) {
                      history.push(apiKeysRoutes.listExact)
                    }
                  } else {
                    history.push(apiKeysRoutes.listExact)
                  }
                }}
              >
                Cancel
              </Button>
              <Button
                loading={saving}
                htmlType="submit"
                size="large"
                type="primary"
                onClick={async () => {
                  try {
                    setSaving(true)
                    const connectedDestinations: string[] = form.getFieldsValue().connectedDestinations || []
                    const key = getKey(form.getFieldsValue(), initialApiKey)
                    if (id) {
                      await flowResult(apiKeysStore.replace({ ...key, uid: id }))
                    } else {
                      await flowResult(apiKeysStore.add(key))
                    }
                    await connectionsHelper.updateDestinationsConnectionsToApiKey(key.uid, connectedDestinations)
                    history.push(apiKeysRoutes.listExact)
                  } finally {
                    setSaving(false)
                  }
                }}
              >
                Save
              </Button>
            </FormActions>
          </FormLayout>
        </Form>
      </div>
    </div>
  )
}

export const ApiKeyEditor = observer(ApiKeyEditorComponent)<|MERGE_RESOLUTION|>--- conflicted
+++ resolved
@@ -8,14 +8,11 @@
 import React, { ReactNode, useState } from "react"
 import { FormField, FormLayout, FormActions, unsavedMessage } from "../Form/Form"
 import TextArea from "antd/es/input/TextArea"
-import { FormInstance } from "antd/es/form/hooks/useForm"
 import { confirmDelete } from "../../commons/deletionConfirmation"
 import { flowResult } from "mobx"
-import { useServices } from "../../../hooks/useServices"
 import { NavLink } from "react-router-dom"
 import { destinationsStore } from "../../../stores/destinations"
 import { DestinationPicker } from "./DestinationPicker"
-import union from "lodash/union"
 import { connectionsHelper } from "stores/helpers"
 
 export const apiKeysRoutes = {
@@ -23,22 +20,6 @@
   listExact: "/prj-:projectId/api-keys",
   editExact: "/prj-:projectId/api-keys/:id",
 } as const
-
-<<<<<<< HEAD
-function newKey(): ApiKey {
-  let uid = apiKeysStore.generateApiToken("", 6)
-  return {
-    uid: uid,
-    serverAuth: apiKeysStore.generateApiToken("s2s"),
-    jsAuth: apiKeysStore.generateApiToken("js"),
-    comment: "New API Key",
-    origins: [],
-  }
-=======
-type ApiKeyEditorProps = {
-  setBreadcrumbs: (breadcrumbs: BreadcrumbsProps) => void
->>>>>>> 2bdbcdde
-}
 
 const SecretKey: React.FC<{
   formFieldName: string
