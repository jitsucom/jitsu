import { Route, Switch } from "react-router-dom"
import { PageNotFound } from "ui/components/PageNotFound/PageNotFound"
import { ApiKeyEditor } from "./ApiKeyEditor"
import ApiKeys from "./ApiKeys"
import { ApiKeyStatistics } from "./ApiKeyStatistics"

export const apiKeysRoutes = {
  newExact: "/prj-:projectId/api-keys/new",
  listExact: "/prj-:projectId/api-keys",
  editExact: "/prj-:projectId/api-keys/edit/:id",
  statisticsExact: "/prj-:projectId/api-keys/statistics/:id",
} as const

const ApiKeysRouter: React.FC<{}> = () => {
  return (
    <Switch>
      <Route exact path={apiKeysRoutes.listExact}>
        <ApiKeys />
      </Route>
      <Route exact path={apiKeysRoutes.newExact}>
        <ApiKeyEditor />
      </Route>
      <Route exact path={apiKeysRoutes.editExact}>
        <ApiKeyEditor />
      </Route>
      <Route exact path={apiKeysRoutes.statisticsExact}>
        <ApiKeyStatistics />
      </Route>
<<<<<<< HEAD
=======
      <Route>
        <PageNotFound homeUrl="/" />
      </Route>
>>>>>>> 26750b5c
    </Switch>
  )
}

export default ApiKeysRouter<|MERGE_RESOLUTION|>--- conflicted
+++ resolved
@@ -26,12 +26,9 @@
       <Route exact path={apiKeysRoutes.statisticsExact}>
         <ApiKeyStatistics />
       </Route>
-<<<<<<< HEAD
-=======
       <Route>
         <PageNotFound homeUrl="/" />
       </Route>
->>>>>>> 26750b5c
     </Switch>
   )
 }
