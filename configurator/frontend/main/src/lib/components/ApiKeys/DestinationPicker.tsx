import React from "react"
import { observer } from "mobx-react-lite"
import { Select } from "antd"
import { DestinationsUtils } from "../../../utils/destinations.utils"
import { destinationsReferenceMap } from "@jitsu/catalog/destinations/lib"

export type DestinationPickerProps = {
  isSelected: (dst: DestinationData) => boolean
  allDestinations: DestinationData[]

  onChange?: (value: string[]) => void
}

const DestinationPickerComponent: React.FC<DestinationPickerProps> = props => {
  return (
    <Select
      mode="multiple"
      allowClear
      placeholder="Please select destinations to connect with the key"
      defaultValue={props.allDestinations.filter(props.isSelected).map(dst => dst._uid)}
      size="large"
      onChange={value => {
        props.onChange(value)
      }}
    >
      {props.allDestinations.map(dst => (
<<<<<<< HEAD
        <Select.Option value={dst._uid} key={dst._uid}>
=======
        <Select.Option key={dst._uid} value={dst._uid}>
>>>>>>> f21ea28d
          <div className="flex flex-nowrap space-x-1 items-center">
            {destinationsReferenceMap[dst._type]?.ui?.icon && (
              <span className="w-6 h-6">{destinationsReferenceMap[dst._type]?.ui?.icon}</span>
            )}
            <span>
              {DestinationsUtils.getDisplayName(dst)} ({destinationsReferenceMap[dst._type].displayName})
            </span>
          </div>
        </Select.Option>
      ))}
    </Select>
  )
}

export const DestinationPicker = observer(DestinationPickerComponent)<|MERGE_RESOLUTION|>--- conflicted
+++ resolved
@@ -24,11 +24,7 @@
       }}
     >
       {props.allDestinations.map(dst => (
-<<<<<<< HEAD
         <Select.Option value={dst._uid} key={dst._uid}>
-=======
-        <Select.Option key={dst._uid} value={dst._uid}>
->>>>>>> f21ea28d
           <div className="flex flex-nowrap space-x-1 items-center">
             {destinationsReferenceMap[dst._type]?.ui?.icon && (
               <span className="w-6 h-6">{destinationsReferenceMap[dst._type]?.ui?.icon}</span>
