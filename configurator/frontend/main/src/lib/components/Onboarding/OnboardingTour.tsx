--- conflicted
+++ resolved
@@ -1,9 +1,11 @@
 // @Libs
 import React, { useEffect, useMemo, useState } from "react"
+import { observer } from "mobx-react-lite"
 import { flowResult } from "mobx"
 import moment from "moment"
 // @Store
 import { apiKeysStore } from "stores/apiKeys"
+import { destinationsStore } from "stores/destinations"
 // @Components
 import { Tour, TourStep } from "./Tour/Tour"
 import { OnboardingTourGreeting } from "./steps/OnboardingTourGreeting/OnboardingTourGreeting"
@@ -17,14 +19,8 @@
 import ApplicationServices from "lib/services/ApplicationServices"
 // @Hooks
 import { formatTimeOfRawUserEvents, getLatestUserEvent, userEventWasTimeAgo } from "lib/commons/utils"
-<<<<<<< HEAD
 import { Project } from "../../../generated/conf-openapi"
 import { ErrorBoundary } from "../ErrorBoundary/ErrorBoundary"
-=======
-import { Project } from "lib/services/model"
-import { randomId } from "utils/numbers"
-import { destinationsStore } from "stores/destinations"
->>>>>>> 2bdbcdde
 
 type OnboardingConfig = {
   showDestinationsSetupStep: boolean
@@ -38,11 +34,7 @@
 
 const services = ApplicationServices.get()
 
-<<<<<<< HEAD
 const OnboardingTourComponent: React.FC<OnboardingTourProps> = ({ project }) => {
-=======
-const OnboardingTourComponent: React.FC = () => {
->>>>>>> 2bdbcdde
   const [config, setConfig] = useState<OnboardingConfig | null>(null)
   const [userClosedTour, setUserClosedTour] = useState<boolean>(false)
 
@@ -147,13 +139,8 @@
     const initialPrepareConfig = async (): Promise<void> => {
       const [user, destinations, events] = await Promise.all([
         services.userService.getUser(),
-<<<<<<< HEAD
-        services.storageService.get("destinations", services.activeProject.id),
-        services.backendApiClient.get(`/events/cache?project_id=${project.id}&limit=5`, { proxy: true }),
-=======
         destinationsStore.list,
         services.backendApiClient.get(`/events/cache?project_id=${services.activeProject.id}&limit=5`, { proxy: true }),
->>>>>>> 2bdbcdde
       ])
 
       // user and company name
@@ -208,17 +195,13 @@
   }, 0)
 }
 
-<<<<<<< HEAD
-const OnboardingTour: React.FC<OnboardingTourProps> = props => {
+const OnboardingTour: React.FC<OnboardingTourProps> = observer(props => {
   return (
     <ErrorBoundary hideError={true} onAfterErrorOccured={error => console.error(`Onboarding tour error: ${error}`)}>
       <OnboardingTourComponent {...props} />
     </ErrorBoundary>
   )
-}
-=======
-const OnboardingTour = observer(OnboardingTourComponent)
->>>>>>> 2bdbcdde
+})
 
 OnboardingTour.displayName = "OnboardingTour"
 
