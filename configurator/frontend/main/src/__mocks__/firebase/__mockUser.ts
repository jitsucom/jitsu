jest.unmock("firebase/auth")
import { IdTokenResult, User } from "@firebase/auth"
import { mockTokenInfo } from "./_mockTokenInfo"
import { mockUserFields, UserFields } from "./_mockUserFields"

export type MockFirebaseUser = Pick<User, keyof UserFields | "getIdTokenResult">

export const mockUser: MockFirebaseUser = {
  ...mockUserFields,
<<<<<<< HEAD
  getIdTokenResult: jest.fn((forceRefresh?) => Promise.resolve(mockTokenInfo)),
=======
  getIdTokenResult: jest.fn(() => Promise.resolve(mockTokenInfo) as any as Promise<IdTokenResult>),
>>>>>>> 8758fc92
}<|MERGE_RESOLUTION|>--- conflicted
+++ resolved
@@ -7,9 +7,5 @@
 
 export const mockUser: MockFirebaseUser = {
   ...mockUserFields,
-<<<<<<< HEAD
-  getIdTokenResult: jest.fn((forceRefresh?) => Promise.resolve(mockTokenInfo)),
-=======
   getIdTokenResult: jest.fn(() => Promise.resolve(mockTokenInfo) as any as Promise<IdTokenResult>),
->>>>>>> 8758fc92
 }