--- conflicted
+++ resolved
@@ -41,11 +41,6 @@
     "@testing-library/jest-dom": "^5.14.1",
     "@testing-library/react": "^11.1.0",
     "@testing-library/user-event": "^12.1.10",
-<<<<<<< HEAD
-    "@types/classnames": "^2.2.11",
-    "@types/firebase": "^3.2.1",
-=======
->>>>>>> e7f6d894
     "@types/highlightjs": "^9.12.2",
     "@types/jest": "^26.0.24",
     "@types/lodash": "^4.14.168",
