--- conflicted
+++ resolved
@@ -27,12 +27,9 @@
 import { DropDownListItem } from '@molecule/DropDownList';
 // @Utils
 import { sourcePageUtils } from '@page/SourcesPage/SourcePage.utils';
-<<<<<<< HEAD
 import { taskLogsPageRoute } from '@page/TaskLogs/TaskLogsPage';
 import { withProgressBar } from '@./lib/components/components';
-=======
 import ExclamationCircleOutlined from '@ant-design/icons/lib/icons/ExclamationCircleOutlined';
->>>>>>> f9ed9732
 
 const SourcesList = ({ projectId, sources, updateSources, setBreadcrumbs }: CommonSourcePageProps) => {
   const history = useHistory();
@@ -67,25 +64,14 @@
     filterPlaceholder="Filter by source name or id"
   />, [isFirstSingerType]);
 
-<<<<<<< HEAD
-=======
   const handleDeleteAction = useCallback(
     (sourceId: string) => () => {
-      Modal.confirm({
-        title: 'Please confirm deletion of connector',
-        icon: <ExclamationCircleOutlined/>,
-        content: 'Are you sure you want to delete ' + sourceId + ' connector?',
-        okText: 'Delete',
-        cancelText: 'Cancel',
-        onOk: () => {
-          const updatedSources = [...sources.filter((source: SourceData) => sourceId !== source.sourceId)];
+      const updatedSources = [...sources.filter((source: SourceData) => sourceId !== source.sourceId)];
 
-          services.storageService.save('sources', { sources: updatedSources }, projectId).then(() => {
-            updateSources({ sources: updatedSources });
+      services.storageService.save('sources', { sources: updatedSources }, projectId).then(() => {
+        updateSources({ sources: updatedSources });
 
-            message.success('Sources list successfully updated');
-          });
-        }
+        message.success('Sources list successfully updated');
       });
     },
     [sources, updateSources, services.storageService, projectId]
@@ -93,7 +79,6 @@
 
   const handleEditAction = useCallback((id: string) => () => history.push(generatePath(sourcesPageRoutes.editExact, { sourceId: id })), [history]);
 
->>>>>>> f9ed9732
   useEffect(() => {
     setBreadcrumbs(withHome({
       elements: [
