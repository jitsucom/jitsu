--- conflicted
+++ resolved
@@ -352,12 +352,9 @@
         setDestinationSaving(false);
         !disableForceUpdateOnSave && forceUpdate();
       });
-<<<<<<< HEAD
-  }, [sources, history, validateTabForm, destinations, updateDestinations, forceUpdate, editorMode, services.activeProject.id, services.storageService, updateSources, disableForceUpdateOnSave, onAfterSaveSucceded]);
-=======
   }, [sources, history, validateTabForm, destinations, updateDestinations, forceUpdate, editorMode, services.activeProject.id, services.storageService, updateSources]);
+
   const connectedSourcesNum = sources.filter(src => (src.destinations || []).includes(destinationData.current._uid)).length;
->>>>>>> a0cf3419
 
   const isAbleToConnectItems = () => editorMode === 'edit' && connectedSourcesNum === 0 && !destinationData.current?._onlyKeys?.length;
 
