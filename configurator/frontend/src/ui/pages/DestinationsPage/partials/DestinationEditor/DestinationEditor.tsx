--- conflicted
+++ resolved
@@ -1,6 +1,6 @@
 // @Libs
-import { useCallback, useEffect, useMemo, useRef, useState } from 'react';
-import { generatePath, Prompt, useHistory, useParams } from 'react-router-dom';
+import { useCallback, useEffect, useMemo, useRef, useState } from "react"
+import { generatePath, Prompt, useHistory, useParams } from "react-router-dom"
 import { Button, Card, Form } from "antd"
 import { flowResult } from "mobx"
 import cn from "classnames"
@@ -417,10 +417,10 @@
             tabsList={destinationsTabs}
             activeTabKey={activeTabKey}
             onTabChange={setActiveTabKey}
-<<<<<<< HEAD
             tabBarExtraContent={
               !params.standalone &&
-              !isOnboarding && (
+              !isOnboarding &&
+              editorMode == "edit" && (
                 <Button
                   size="large"
                   className="mr-3"
@@ -430,17 +430,6 @@
                   Statistics
                 </Button>
               )
-=======
-            tabBarExtraContent={ !params.standalone && !isOnboarding && editorMode == "edit" &&
-              <Button
-                size="large"
-                className="mr-3"
-                type="link"
-                onClick={handleViewStatistics}
-                icon={<AreaChartOutlined />}>
-                Statistics
-              </Button>
->>>>>>> 6e4f75df
             }
           />
         </div>
@@ -473,25 +462,22 @@
   ) : (
     <DestinationNotFound destinationId={params.id} />
   )
-};
-
-DestinationEditor.displayName = 'DestinationEditor';
+}
+
+DestinationEditor.displayName = "DestinationEditor"
 
 export { DestinationEditor }
 
-const getDestinationData = (params: {
-  id?: string;
-  type?: string;
-}): DestinationData =>
-  destinationsStore.allDestinations.find((dst) => dst._id === params.id) ||
+const getDestinationData = (params: { id?: string; type?: string }): DestinationData =>
+  destinationsStore.allDestinations.find(dst => dst._id === params.id) ||
   ({
     _id: getUniqueAutoIncId(
       params.type,
-      destinationsStore.allDestinations.map((dst) => dst._id)
+      destinationsStore.allDestinations.map(dst => dst._id)
     ),
     _uid: randomId(),
     _type: params.type,
     _mappings: { _keepUnmappedFields: true },
     _comment: null,
-    _onlyKeys: []
-  } as DestinationData);+    _onlyKeys: [],
+  } as DestinationData)