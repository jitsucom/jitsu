// @Libs
<<<<<<< HEAD
import {
  useCallback,
  useEffect,
  useMemo,
  useRef,
  useState
} from 'react';
=======
import { useCallback, useEffect, useMemo, useRef, useState } from 'react';
>>>>>>> 2fcd20c4
import { Prompt, useHistory, useParams } from 'react-router-dom';
import { Card, Form, message } from 'antd';
import { flowResult } from 'mobx';
import cn from 'classnames';
// @Components
import { TabsConfigurator } from 'ui/components/Tabs/TabsConfigurator';
import { EditorButtons } from 'ui/components/EditorButtons/EditorButtons';
import { ComingSoon } from 'ui/components/ComingSoon/ComingSoon';
import { PageHeader } from 'ui/components/PageHeader/PageHeader';
import { closeableMessage } from 'lib/components/components';
import { DestinationEditorConfig } from './DestinationEditorConfig';
import { DestinationEditorConnectors } from './DestinationEditorConnectors';
import { DestinationEditorMappings } from './DestinationEditorMappings';
import { DestinationEditorMappingsLibrary } from './DestinationEditorMappingsLibrary';
// @Store
import { sourcesStore } from 'stores/sources';
import { destinationsStore } from 'stores/destinations';
// @CatalogDestinations
import { destinationsReferenceMap } from 'catalog/destinations/lib';
// @Types
import { FormInstance } from 'antd/es';
import { Destination } from 'catalog/destinations/types';
import { Tab } from 'ui/components/Tabs/TabsConfigurator';
import { CommonDestinationPageProps } from 'ui/pages/DestinationsPage/DestinationsPage';
import { withHome } from 'ui/components/Breadcrumbs/Breadcrumbs';
// @Services
import ApplicationServices from 'lib/services/ApplicationServices';
// @Routes
import { destinationPageRoutes } from 'ui/pages/DestinationsPage/DestinationsPage.routes';
// @Styles
import styles from './DestinationEditor.module.less';
// @Utils
import { makeObjectFromFieldsValues } from 'utils/forms/marshalling';
import { destinationEditorUtils } from 'ui/pages/DestinationsPage/partials/DestinationEditor/DestinationEditor.utils';
import { getUniqueAutoIncId, randomId } from 'utils/numbers';
import { firstToLower } from 'lib/commons/utils';
// @Hooks
import { useForceUpdate } from 'hooks/useForceUpdate';
// @Icons
import WarningOutlined from '@ant-design/icons/lib/icons/WarningOutlined';
import { DestinationNotFound } from '../DestinationNotFound/DestinationNotFound';

type DestinationTabKey =
  | 'config'
  | 'mappings'
  | 'sources'
  | 'settings'
  | 'statistics';

type DestinationParams = {
  type?: DestinationType;
  id?: string;
  tabName?: string;
<<<<<<< HEAD
  //For editor that lives separately from destination list page
  standalone?: string;
}
=======
};
>>>>>>> 2fcd20c4

type DestinationURLParams = {
  type?: string;
  id?: string;
  tabName?: string;
<<<<<<< HEAD
  //For editor that lives separately from destination list page
  standalone?: string;
}
=======
};
>>>>>>> 2fcd20c4

type ConfigProps = { paramsByProps?: DestinationParams };

type ControlsProps = {
  disableForceUpdateOnSave?: boolean;
  onAfterSaveSucceded?: () => void;
  onCancel?: () => void;
};

type Props = CommonDestinationPageProps & ConfigProps & ControlsProps;

const DestinationEditor = ({
  editorMode,
  paramsByProps,
  disableForceUpdateOnSave,
  setBreadcrumbs,
  onAfterSaveSucceded,
  onCancel
}: Props) => {
  const history = useHistory();

  const forceUpdate = useForceUpdate();

  const services = ApplicationServices.get();

  const urlParams = useParams<DestinationURLParams>();
  const params = paramsByProps || urlParams;

  const [activeTabKey, setActiveTabKey] = useState<DestinationTabKey>('config');
  const [savePopover, switchSavePopover] = useState<boolean>(false);
  const [testConnecting, setTestConnecting] = useState<boolean>(false);
  const [destinationSaving, setDestinationSaving] = useState<boolean>(false);
  const [testConnectingPopover, switchTestConnectingPopover] =
    useState<boolean>(false);

  const sources = sourcesStore.sources;
  const destinationData = useRef<DestinationData>(getDestinationData(params));

  const destinationReference = useMemo<Destination | null | undefined>(() => {
    if (params.type) {
      return destinationsReferenceMap[params.type];
    }
    return destinationsReferenceMap[getDestinationData(params)._type];
  }, [params.type, params.id]);

  const submittedOnce = useRef<boolean>(false);

  const handleUseLibrary = async (
    newMappings: DestinationMapping,
    newTableName?: string
  ) => {
    destinationData.current = {
      ...destinationData.current,
      _formData: {
        ...destinationData.current._formData,
        tableName: newTableName
          ? newTableName
          : destinationData.current._formData?.tableName
      },
      _mappings: newMappings
    };

    const { form: mappingsForm } = destinationsTabs.current[1];
    const { form: configForm } = destinationsTabs.current[0];

    await mappingsForm.setFieldsValue({
      '_mappings._mappings': newMappings._mappings,
      '_mappings._keepUnmappedFields': newMappings._keepUnmappedFields ? 1 : 0
    });

    destinationsTabs.current[1].touched = true;

    if (newTableName) {
      await configForm.setFieldsValue({
        '_formData.tableName': newTableName
      });

      destinationsTabs.current[0].touched = true;
    }

    await forceUpdate();

    message.success('Mappings library has been successfully set');
  };

  const validateTabForm = useCallback(
    async (tab: Tab) => {
      const tabForm = tab.form;

      try {
        if (tab.key === 'sources') {
          const _sources = tabForm.getFieldsValue()?._sources;

          if (!_sources) {
            tab.errorsCount = 1;
          }
        }

        tab.errorsCount = 0;

        return await tabForm.validateFields();
      } catch (errors) {
        // ToDo: check errors count for fields with few validation rules
        tab.errorsCount = errors.errorFields?.length;
        return null;
      } finally {
        forceUpdate();
      }
    },
    [forceUpdate]
  );

  const validateAndTouchField = useCallback(
    (index: number) => (value: boolean) => {
      destinationsTabs.current[index].touched =
        value === undefined ? true : value;

      if (submittedOnce.current) {
        validateTabForm(destinationsTabs.current[index]);
      }
    },
    [validateTabForm]
  );

  const tabsInitialData: Tab<DestinationTabKey>[] = [
    {
      key: 'config',
      name: 'Connection Properties',
      getComponent: (form: FormInstance) => (
        <DestinationEditorConfig
          form={form}
          destinationReference={destinationReference}
          destinationData={destinationData.current}
          handleTouchAnyField={validateAndTouchField(0)}
        />
      ),
      form: Form.useForm()[0],
      touched: false
    },
    {
      key: 'mappings',
      name: 'Mappings',
      getComponent: (form: FormInstance) => (
        <DestinationEditorMappings
          form={form}
          initialValues={destinationData.current._mappings}
          handleTouchAnyField={validateAndTouchField(1)}
        />
      ),
      form: Form.useForm()[0],
      touched: false,
      isHidden: params.standalone == "true"
    },
    {
      key: 'sources',
      name: 'Linked Connectors & API Keys',
      getComponent: (form: FormInstance) => (
        <DestinationEditorConnectors
          form={form}
          initialValues={destinationData.current}
          destination={destinationReference}
          handleTouchAnyField={validateAndTouchField(2)}
        />
      ),
      form: Form.useForm()[0],
      errorsLevel: 'warning',
      touched: false,
      isHidden: params.standalone == "true"
    },
    {
      key: 'settings',
      name: 'Configuration Templates',
      touched: false,
      isHidden: params.standalone == "true",
      getComponent: () => (
        <DestinationEditorMappingsLibrary handleDataUpdate={handleUseLibrary} />
      )
    },
    {
      key: 'statistics',
      isHidden: params.standalone == "true",
      name: (
        <ComingSoon
          render="Statistics"
          documentation={
            <>
              A detailed statistics on how many events have been sent to the
              destinations
            </>
          }
        />
      ),
      isDisabled: true,
      touched: false
    }
  ];

  const destinationsTabs = useRef<Tab<DestinationTabKey>[]>(tabsInitialData);

  const handleCancel = useCallback(() => {
    onCancel ? onCancel() : history.push(destinationPageRoutes.root);
  }, [history, onCancel]);

  const testConnectingPopoverClose = useCallback(
    () => switchTestConnectingPopover(false),
    []
  );

  const savePopoverClose = useCallback(() => switchSavePopover(false), []);

  const handleTestConnection = useCallback(async () => {
    setTestConnecting(true);

    const tab = destinationsTabs.current[0];

    try {
      const config = await validateTabForm(tab);

      destinationData.current._formData =
        makeObjectFromFieldsValues<DestinationData>(config)._formData;

      await destinationEditorUtils.testConnection(destinationData.current);
    } catch (error) {
      switchTestConnectingPopover(true);
    } finally {
      setTestConnecting(false);
      forceUpdate();
    }
  }, [validateTabForm, forceUpdate]);

  const handleSaveDestination = useCallback(() => {
    submittedOnce.current = true;

    setDestinationSaving(true);
    debugger;

    Promise.all(
      destinationsTabs.current
        .filter((tab: Tab) => !!tab.form)
        .map((tab: Tab) => validateTabForm(tab))
    )
      .then(async (allValues) => {
        destinationData.current = {
          ...destinationData.current,
          ...allValues.reduce((result: any, current: any) => {
            return {
              ...result,
              ...makeObjectFromFieldsValues(current)
            };
          }, {})
        };

        // ToDo: remove this code after _mappings refactoring
        destinationData.current = {
          ...destinationData.current,
          _mappings: {
            ...destinationData.current._mappings,
            _keepUnmappedFields: Boolean(
              destinationData.current._mappings._keepUnmappedFields
            )
          }
        };

        try {
          await destinationEditorUtils.testConnection(
            destinationData.current,
            true
          );

          debugger;

          if (editorMode === 'add')
            await flowResult(
              destinationsStore.addDestination(destinationData.current)
            );
          debugger;
          if (editorMode === 'edit')
            await flowResult(
              destinationsStore.editDestinations(destinationData.current)
            );

          destinationsTabs.current.forEach((tab: Tab) => (tab.touched = false));

          if (destinationData.current._connectionTestOk) {
            if (editorMode === 'add')
              message.success(`New ${destinationData.current._type} has been added!`);
            if (editorMode === 'edit')
              message.success(`${destinationData.current._type} has been saved!`);
          } else {
            closeableMessage.warn(
              `${destinationData.current._type} has been saved, but test has failed with '${firstToLower(
                destinationData.current._connectionErrorMessage
              )}'. Data will not be piped to this destination`
            );
          }

          onAfterSaveSucceded
            ? onAfterSaveSucceded()
            : history.push(destinationPageRoutes.root);
        } catch (errors) {}
      })
      .catch(() => {
        switchSavePopover(true);
      })
      .finally(() => {
        setDestinationSaving(false);
        !disableForceUpdateOnSave && forceUpdate();
      });
  }, [
    sources,
    history,
    validateTabForm,
    forceUpdate,
    editorMode,
    services.activeProject.id,
    services.storageService
  ]);

  const connectedSourcesNum = sources.filter((src) =>
    (src.destinations || []).includes(destinationData.current._uid)
  ).length;

  const isAbleToConnectItems = (): boolean => 
    editorMode === 'edit' &&
    connectedSourcesNum === 0 &&
<<<<<<< HEAD
    !destinationData.current?._onlyKeys?.length &&
      !destinationsReferenceMap[params.type]?.hidden
    
  useEffect(() => {
    let breadCrumbs = []
    if (!params.standalone) {
      breadCrumbs.push({ title: 'Destinations', link: destinationPageRoutes.root })
    }
    breadCrumbs.push({
      title: (
          <PageHeader
              title={destinationReference.displayName}
              icon={destinationReference.ui.icon}
              mode={params.standalone ? 'edit' : editorMode}
          />
      )
    })
    setBreadcrumbs(withHome({
      elements: breadCrumbs
    }));
=======
    !destinationData.current?._onlyKeys?.length;

  useEffect(() => {
    setBreadcrumbs(
      withHome({
        elements: [
          { title: 'Destinations', link: destinationPageRoutes.root },
          {
            title: (
              <PageHeader
                title={
                  destinationReference?.displayName || 'Destination Not Found'
                }
                icon={destinationReference?.ui.icon}
                mode={destinationReference ? editorMode : null}
              />
            )
          }
        ]
      })
    );
>>>>>>> 2fcd20c4
  }, [destinationReference, setBreadcrumbs]);

  debugger;

  return destinationReference ? (
    <>
      <div
        className={cn('flex flex-col items-stretch flex-auto', styles.wrapper)}
      >
        <div className={styles.mainArea} id="dst-editor-tabs">
          {isAbleToConnectItems() && (
            <Card className={styles.linkedWarning}>
              <WarningOutlined className={styles.warningIcon} />
              <article>
                This destination is not linked to any API keys or Connector. You{' '}
                <span
                  className={styles.pseudoLink}
                  onClick={() => setActiveTabKey('sources')}
                >
                  can link the destination here
                </span>
                .
              </article>
            </Card>
          )}
          <TabsConfigurator
            type="card"
            className={styles.tabCard}
            tabsList={destinationsTabs.current}
            activeTabKey={activeTabKey}
            onTabChange={setActiveTabKey}
          />
        </div>

        <div className="flex-shrink border-t pt-2">
          <EditorButtons
            save={{
              isRequestPending: destinationSaving,
              isPopoverVisible:
                savePopover &&
                destinationsTabs.current.some(
                  (tab: Tab) => tab.errorsCount > 0
                ),
              handlePress: handleSaveDestination,
              handlePopoverClose: savePopoverClose,
              titleText: 'Destination editor errors',
              tabsList: destinationsTabs.current
            }}
            test={{
              isRequestPending: testConnecting,
              isPopoverVisible:
                testConnectingPopover &&
                destinationsTabs.current[0].errorsCount > 0,
              handlePress: handleTestConnection,
              handlePopoverClose: testConnectingPopoverClose,
              titleText: 'Connection Properties errors',
              tabsList: [destinationsTabs.current[0]]
            }}
            handleCancel={params.standalone ? undefined : handleCancel}
          />
        </div>
      </div>

      <Prompt
        message={destinationEditorUtils.getPromptMessage(
          destinationsTabs.current
        )}
      />
    </>
  ) : (
    <DestinationNotFound destinationId={params.id} />
  );
};;

DestinationEditor.displayName = 'DestinationEditor';

export { DestinationEditor }

const getDestinationData = (params: {
  id?: string;
  type?: string;
}): DestinationData =>
  destinationsStore.allDestinations.find((dst) => dst._id === params.id) ||
  ({
    _id: getUniqueAutoIncId(
      params.type,
      destinationsStore.allDestinations.map((dst) => dst._id)
    ),
    _uid: randomId(),
    _type: params.type,
    _mappings: { _keepUnmappedFields: true },
    _comment: null,
    _onlyKeys: []
  } as DestinationData);<|MERGE_RESOLUTION|>--- conflicted
+++ resolved
@@ -1,15 +1,5 @@
 // @Libs
-<<<<<<< HEAD
-import {
-  useCallback,
-  useEffect,
-  useMemo,
-  useRef,
-  useState
-} from 'react';
-=======
 import { useCallback, useEffect, useMemo, useRef, useState } from 'react';
->>>>>>> 2fcd20c4
 import { Prompt, useHistory, useParams } from 'react-router-dom';
 import { Card, Form, message } from 'antd';
 import { flowResult } from 'mobx';
@@ -63,25 +53,17 @@
   type?: DestinationType;
   id?: string;
   tabName?: string;
-<<<<<<< HEAD
   //For editor that lives separately from destination list page
   standalone?: string;
 }
-=======
-};
->>>>>>> 2fcd20c4
 
 type DestinationURLParams = {
   type?: string;
   id?: string;
   tabName?: string;
-<<<<<<< HEAD
   //For editor that lives separately from destination list page
   standalone?: string;
 }
-=======
-};
->>>>>>> 2fcd20c4
 
 type ConfigProps = { paramsByProps?: DestinationParams };
 
@@ -407,7 +389,6 @@
   const isAbleToConnectItems = (): boolean => 
     editorMode === 'edit' &&
     connectedSourcesNum === 0 &&
-<<<<<<< HEAD
     !destinationData.current?._onlyKeys?.length &&
       !destinationsReferenceMap[params.type]?.hidden
     
@@ -428,29 +409,6 @@
     setBreadcrumbs(withHome({
       elements: breadCrumbs
     }));
-=======
-    !destinationData.current?._onlyKeys?.length;
-
-  useEffect(() => {
-    setBreadcrumbs(
-      withHome({
-        elements: [
-          { title: 'Destinations', link: destinationPageRoutes.root },
-          {
-            title: (
-              <PageHeader
-                title={
-                  destinationReference?.displayName || 'Destination Not Found'
-                }
-                icon={destinationReference?.ui.icon}
-                mode={destinationReference ? editorMode : null}
-              />
-            )
-          }
-        ]
-      })
-    );
->>>>>>> 2fcd20c4
   }, [destinationReference, setBreadcrumbs]);
 
   debugger;
