--- conflicted
+++ resolved
@@ -36,16 +36,10 @@
   type = 'config.auth.type',
   disableOauth = false,
   disableServiceAccount = false,
-<<<<<<< HEAD
+  serviceAccountKey = 'config.auth.service_account_key',
   requireSubject = false,
-  serviceAccountKey = 'config.auth.service_account_key',
   subjectKey = 'config.auth.subject'
-
-}: GoogleParametersNodes = {}) => removeNulls([
-=======
-  serviceAccountKey = 'config.auth.service_account_key'
 }: GoogleParametersNodes): Parameter[] => removeNulls([
->>>>>>> b4b73057
   {
     displayName: 'Authorization Type',
     id: type,
@@ -119,6 +113,11 @@
     displayName: 'Subject',
     id: subjectKey,
     type: stringType,
+    omitFieldRule: (config) => {
+      //hack to make it work for singer based sources (which prefixes all fields with config. later on)
+      let typeResolved = resolve(config, type) || resolve(config, 'config.config.' + type);
+      return typeResolved !== 'Service Account';
+    },
     required: true,
     documentation:
         <>
