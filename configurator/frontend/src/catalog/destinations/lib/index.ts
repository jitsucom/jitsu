import postgresDestination from './postgres';
import mysqlDestination from './mysql';
import bigQueryDestination from './bigquery';
import redshiftDestination from './redshift';
import clickHouseDestination from './clickhouse';
import snowflakeDestination from './snowflake';

import facebookDestination from './facebook';
import googleAnalyticsDestination from './googleAnalytics';
import webhookDestination from './webhook';
import amplitudeDestination from './amplitude';
import hubspotDestination from './hubspot';
import dbtcloudDestination from './dbtcloud';
import s3Destination from './s3';
<<<<<<< HEAD
import kafkaDestination from './kafka';
=======
import { Destination } from '../types';
>>>>>>> 29116f91

export {
  postgresDestination,
  mysqlDestination,
  bigQueryDestination,
  redshiftDestination,
  clickHouseDestination,
  snowflakeDestination,
  facebookDestination,
  googleAnalyticsDestination,
  webhookDestination,
  amplitudeDestination,
  hubspotDestination,
  dbtcloudDestination,
  s3Destination,
  kafkaDestination
}

export const destinationsReferenceMap = {
  postgres: postgresDestination,
  mysql: mysqlDestination,
  bigquery: bigQueryDestination,
  redshift: redshiftDestination,
  clickhouse: clickHouseDestination,
  snowflake: snowflakeDestination,
  facebook: facebookDestination,
  google_analytics: googleAnalyticsDestination,
  webhook: webhookDestination,
  amplitude: amplitudeDestination,
  hubspot: hubspotDestination,
  dbtcloud: dbtcloudDestination,
  s3: s3Destination,
  kafka: kafkaDestination
} as const;

export type DestinationReference =
  typeof destinationsReferenceMap[keyof typeof destinationsReferenceMap];

export const destinationsReferenceList = Object.values(
  destinationsReferenceMap
);<|MERGE_RESOLUTION|>--- conflicted
+++ resolved
@@ -12,11 +12,8 @@
 import hubspotDestination from './hubspot';
 import dbtcloudDestination from './dbtcloud';
 import s3Destination from './s3';
-<<<<<<< HEAD
 import kafkaDestination from './kafka';
-=======
 import { Destination } from '../types';
->>>>>>> 29116f91
 
 export {
   postgresDestination,
