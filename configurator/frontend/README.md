# Configurator UI Root

This package contains the Configurator UI core code in the `main` folder and supplementary subpackages.

## Before You Start

Note: run all the following commands in the `frontend` folder.

Before starting the frontend locally or building for production, run
`yarn install && yarn lerna bootstrap`. It will install node modules from `main` and other subpackages to the `frontend` folder and symlink them to subpackages.

## Development

Run `yarn start` in the `frontend` folder to start the UI dev server; The script will open `localhost:3000` in a new tab of your default browser.

### Catalog

Run `yarn catalog:link` then `yarn start`. Your changes in the `frontend/catalog` will live update the UI. Once you are done run `yarn catalog:unlink`.

The `catalog` subpackage will be published on npm once pushed to the `beta`/`master` branches. The jitsu.com landing will consume the latest published version on re-deploy.

### Environment Variables

The UI recognizes following environment variables. Those marked with '\*' **must** be provided
before building the app or running it with `yarn start`.

<table>
    <tr>
        <td><b>Variable Name</b></td>
        <td><b>Default Value</b></td>
        <td><b>Meaning</b></td>
    </tr>
    <tr>
        <td><code>BACKEND_API_BASE</code> *</td>
        <td>-</td>
        <td>Backend server (without /api/v1 prefix - e.g. https://api.server.com/)</td>
    </tr>
    <tr>
        <td><code>NODE_ENV</code></td>
        <td>production</td>
        <td>Certain features such as debug logging will be enabled only in development mode</td>
    </tr>
    <tr> 
        <td><code>FIREBASE_CONFIG</code></td>
        <td><code>null</code></td>
        <td>Firebase config JSON. If not specified, Github and Google auth won't be available</td>
    </tr>
    <tr>
        <td><code>ANALYTICS_KEYS</code></td>
        <td><code>{}</code></td>
        <td>Keys for external analytics systems as  JSON</td>
    </tr>
    <tr>
        <td><code>DEV_HOST</code></td>
        <td><code>localhost</code></td>
        <td>Specify a host to use</td>
    </tr>
    <tr>
        <td><code>DEV_PORT</code></td>
        <td><code>9876</code></td>
        <td>Specify a port to use</td>
    </tr>
    <tr>
        <td><code>BILLING_API_BASE_URL</code> *</td>
        <td>-</td>
        <td>Billing server address (if billing is enabled)</td>
    </tr>
    <tr>
        <td><code>OAUTH_BACKEND_API_BASE</code> *</td>
        <td>-</td>
        <td>OAuth server address (if oauth is enabled)</td>
    </tr>
</table>

**Note**: for adding new environment varialbles please list them in \_webpack.config.js
(look for `webpack.DefinePlugin`) and in env.js (look for `getClientEnvironment`)

## Available Scripts

**Note**: DO NOT USE NPM!

- `yarn start` - dev application (with hot reload) will be started on [http://localhost:9876](http://localhost:9876)
- `yarn build` - run all checks (see `yarn all:check`) and build production configurator UI, see `main/build/` folder for results
- `yarn build:dev` - build prod configurator UI without checking
- `yarn test` - run tests in all subpackages
- `yarn clean` - remove all node modules and built production files
- `yarn prettier:check` - check all \*.ts|tsx files in all subpackages for compliance with the code formatting rules defined in the `.prettirrc.json` file
- `yarn prettier:fix` - fix all mistakes in \*.ts|tsx files in all subpackages
- `yarn eslint:check` - check all \*.ts|tsx files in all subpackages for compliance with rules defined in the `.eslintrc.json` file
- `yarn eslint:fix` - fix all mistakes in \*.ts|tsx files in all subpackages
- `yarn all:check` - check subpackages with both Prettier and ESLint
- `catalog:link` - symlinks local `catalog` subpackage into the root node_modulesd which enables live UI updates on changes in `frontend/catalog` folder
- `catalog:unlink` - breaks the symlink and installs a static `catalog` package in its current state.
- `lerna:publish` - publish canary versions of public subpackages to npm; So far this command is only used in GitHub CI (see `../../.github/workflows/lerna-ci.yml`) and it will only publish the `catalog` subpackage

### Subpackages

- `main` -- core code of the configurator UI;
- `catalog` -- definitions of the entities such as sources, destinations, API keys, mappings, etc. This subpackage is shared with `jitsu.com` and it is auto-published to npm on pushes to the `beta` branch;

### IDE Setup

#### JetBrains IDE's (IDEA, WebStorm etc) config

There're two ways on how to configure IDEA

1. Configure it to reformat code after saving the file each time:
   ![](https://github.com/jitsucom/eventnative-manager/raw/feature/eslint-formatter/frontend/docs/eslint-fix-enable.png)
2. Import [ESLint setting to internal IDEA formatter](https://www.jetbrains.com/help/idea/eslint.html)

#### VSCode

- It is advisable to enable the format on save feature. VSCode will automatically use Prettier rules defined in the frontend folder once you install the Prettier extension.
- It is convenient to use `Run -> Run without debugging` once defined launch configuration and environment variables in the `.code-workspace` file:
  ```JSON
  "launch": {
    "configurations": [
      {
        "command": "yarn start",
        "name": "Run Jitsu Configuratot UI dev server",
        "request": "launch",
        "type": "node-terminal",
        "env": {
          "NODE_ENV": "development",
          "BACKEND_API_BASE": "http://localhost:8000/configurator/",
        }
      },
      {
        "type": "pwa-chrome",
        "request": "attach",
        "name": "Launch chrome against localhost",
        "url": "http://localhost:9876",
        "webRoot": "${workspaceFolder}"
      }
    ],
  ```

## Troubleshooting

- Make shure that you run the commands in the `frontend` folder. Commands in subpackages will not work properly.
- Remove the node modules and built files by running `yarn clean`

## Notes

<<<<<<< HEAD
### Notes

=======
>>>>>>> 93bce7cb
- Resolution to `react-error-overlay` of version 6.0.9 in `package.json` is needed to overcome the [CRA issue](https://github.com/facebook/create-react-app/issues/11771#issuecomment-995904234). Feel free to remove the resolution once migrated to `react-scripts` v5.<|MERGE_RESOLUTION|>--- conflicted
+++ resolved
@@ -142,9 +142,4 @@
 
 ## Notes
 
-<<<<<<< HEAD
-### Notes
-
-=======
->>>>>>> 93bce7cb
 - Resolution to `react-error-overlay` of version 6.0.9 in `package.json` is needed to overcome the [CRA issue](https://github.com/facebook/create-react-app/issues/11771#issuecomment-995904234). Feel free to remove the resolution once migrated to `react-scripts` v5.