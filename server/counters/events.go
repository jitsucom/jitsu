package counters

import (
	"github.com/jitsucom/jitsu/server/logging"
	"github.com/jitsucom/jitsu/server/meta"
<<<<<<< HEAD
	"github.com/jitsucom/jitsu/server/safego"
	"sync"
	"time"
=======
	"github.com/jitsucom/jitsu/server/timestamp"
>>>>>>> 3989421f
)

var (
	eventsInstance *Events
)

type Key struct {
	namespace, id, eventType, status string
}

type Events struct {
	storage meta.Storage

	mutex  *sync.RWMutex
	buffer map[Key]int64

	closed chan struct{}
}

func InitEvents(storage meta.Storage) {
	eventsInstance = &Events{
		storage: storage,
		mutex:   &sync.RWMutex{},
		buffer:  map[Key]int64{},
		closed:  make(chan struct{}),
	}
	safego.Run(eventsInstance.startPersisting)
}

func (e *Events) startPersisting() {
	ticker := time.NewTicker(5 * time.Second)
	for {
		select {
		case <-e.closed:
			e.persist()
			return
		case <-ticker.C:
			e.persist()
		}
	}
}

//persist extract values from the buffer and persist them. Leave buffer empty
func (e *Events) persist() {
	bufCopy := map[Key]int64{}

	//extract
	e.mutex.Lock()
	for k, v := range e.buffer {
		bufCopy[k] = v
	}
	e.buffer = map[Key]int64{}
	e.mutex.Unlock()

	//persist
	for key, value := range bufCopy {
		if err := e.storage.IncrementEventsCount(key.id, key.namespace, key.eventType, key.status, time.Now().UTC(), value); err != nil {
			logging.SystemErrorf("Error updating %s [%s] events [%s] counter id=[%s] value [%d]: %v", key.status, key.eventType, key.namespace, key.id, value, err)
		}
	}
}

func (e *Events) event(id, namespace, eventType, status string, value int64) {
	if e == nil {
		return
	}

	k := Key{
		namespace: namespace,
		id:        id,
		eventType: eventType,
		status:    status,
	}

	e.mutex.Lock()
	e.buffer[k] += value
	e.mutex.Unlock()
}

//SuccessPushSourceEvents increments:
// deprecated source events deprecated push source events
// new push source counters
func SuccessPushSourceEvents(sourceID string, value int64) {
	//536-issue DEPRECATED
	successEvents(sourceID, meta.SourceNamespace, "", value)
	//536-issue DEPRECATED
	successEvents(sourceID, meta.PushSourceNamespace, "", value)

	successEvents(sourceID, meta.SourceNamespace, meta.PushEventType, value)
}

//SuccessPullSourceEvents increments:
// deprecated source events
// new pull source counters
func SuccessPullSourceEvents(sourceID string, value int64) {
	//536-issue DEPRECATED
	successEvents(sourceID, meta.SourceNamespace, "", value)

	successEvents(sourceID, meta.SourceNamespace, meta.PullEventType, value)
}

//SuccessPushDestinationEvents increments:
// deprecated destination events
// new push destination counters
func SuccessPushDestinationEvents(destinationID string, value int64) {
	//536-issue DEPRECATED
	successEvents(destinationID, meta.DestinationNamespace, "", value)

	successEvents(destinationID, meta.DestinationNamespace, meta.PushEventType, value)
}

//SuccessPullDestinationEvents increments:
// deprecated destination events
// new pull destination counters
func SuccessPullDestinationEvents(destinationID string, value int64) {
	//536-issue DEPRECATED
	successEvents(destinationID, meta.DestinationNamespace, "", value)

	successEvents(destinationID, meta.DestinationNamespace, meta.PullEventType, value)
}

<<<<<<< HEAD
func successEvents(id, namespace, eventType string, value int64) {
	eventsInstance.event(id, namespace, eventType, meta.SuccessStatus, value)
=======
func successEvents(id, namespace, eventType string, value int) {
	if eventsInstance == nil {
		return
	}

	err := eventsInstance.storage.SuccessEvents(id, namespace, eventType, timestamp.Now().UTC(), value)
	if err != nil {
		logging.SystemErrorf("Error updating success [%s] events [%s] counter id=[%s] value [%d]: %v", eventType, namespace, id, value, err)
	}
>>>>>>> 3989421f
}

//ErrorPullSourceEvents increments:
// new pull sources counters
func ErrorPullSourceEvents(sourceID string, value int64) {
	errorEvents(sourceID, meta.SourceNamespace, meta.PullEventType, value)
}

//ErrorPullDestinationEvents increments:
// deprecated destination events
// new pull destination counters
func ErrorPullDestinationEvents(destinationID string, value int64) {
	//536-issue DEPRECATED
	errorEvents(destinationID, meta.DestinationNamespace, "", value)

	errorEvents(destinationID, meta.DestinationNamespace, meta.PullEventType, value)
}

//ErrorPushDestinationEvents increments:
// deprecated destination events
// new pull destination counters
func ErrorPushDestinationEvents(destinationID string, value int64) {
	//536-issue DEPRECATED
	errorEvents(destinationID, meta.DestinationNamespace, "", value)

	errorEvents(destinationID, meta.DestinationNamespace, meta.PushEventType, value)
}

<<<<<<< HEAD
func errorEvents(id, namespace, eventType string, value int64) {
	eventsInstance.event(id, namespace, eventType, meta.ErrorStatus, value)
=======
func errorEvents(id, namespace, eventType string, value int) {
	if eventsInstance == nil {
		return
	}

	if err := eventsInstance.storage.ErrorEvents(id, namespace, eventType, timestamp.Now().UTC(), value); err != nil {
		logging.SystemErrorf("Error updating error [%s] events [%s] counter id=[%s] value [%d]: %v", eventType, namespace, id, value, err)
	}
>>>>>>> 3989421f
}

//SkipPushSourceEvents increments:
// deprecated source events
// new push source counters
func SkipPushSourceEvents(sourceID string, value int64) {
	//536-issue DEPRECATED
	skipEvents(sourceID, meta.SourceNamespace, "", value)
	//536-issue DEPRECATED
	skipEvents(sourceID, meta.PushSourceNamespace, "", value)

	skipEvents(sourceID, meta.SourceNamespace, meta.PushEventType, value)
}

func SkipPushDestinationEvents(destinationID string, value int64) {
	//536-issue DEPRECATED
	skipEvents(destinationID, meta.DestinationNamespace, "", value)

	skipEvents(destinationID, meta.DestinationNamespace, meta.PushEventType, value)
}

func skipEvents(id, namespace, eventType string, value int64) {
	eventsInstance.event(id, namespace, eventType, meta.SkipStatus, value)
}

<<<<<<< HEAD
func Close() {
	if eventsInstance != nil {
		close(eventsInstance.closed)
=======
	if err := eventsInstance.storage.SkipEvents(id, namespace, eventType, timestamp.Now().UTC(), value); err != nil {
		logging.SystemErrorf("Error updating skip [%s] events [%s] counter id=[%s] value [%d]: %v", eventType, namespace, id, value, err)
>>>>>>> 3989421f
	}
}<|MERGE_RESOLUTION|>--- conflicted
+++ resolved
@@ -3,13 +3,10 @@
 import (
 	"github.com/jitsucom/jitsu/server/logging"
 	"github.com/jitsucom/jitsu/server/meta"
-<<<<<<< HEAD
+	"github.com/jitsucom/jitsu/server/timestamp"
 	"github.com/jitsucom/jitsu/server/safego"
 	"sync"
 	"time"
-=======
-	"github.com/jitsucom/jitsu/server/timestamp"
->>>>>>> 3989421f
 )
 
 var (
@@ -66,7 +63,7 @@
 
 	//persist
 	for key, value := range bufCopy {
-		if err := e.storage.IncrementEventsCount(key.id, key.namespace, key.eventType, key.status, time.Now().UTC(), value); err != nil {
+		if err := e.storage.IncrementEventsCount(key.id, key.namespace, key.eventType, key.status, timestamp.Now().UTC(), value); err != nil {
 			logging.SystemErrorf("Error updating %s [%s] events [%s] counter id=[%s] value [%d]: %v", key.status, key.eventType, key.namespace, key.id, value, err)
 		}
 	}
@@ -131,20 +128,8 @@
 	successEvents(destinationID, meta.DestinationNamespace, meta.PullEventType, value)
 }
 
-<<<<<<< HEAD
 func successEvents(id, namespace, eventType string, value int64) {
 	eventsInstance.event(id, namespace, eventType, meta.SuccessStatus, value)
-=======
-func successEvents(id, namespace, eventType string, value int) {
-	if eventsInstance == nil {
-		return
-	}
-
-	err := eventsInstance.storage.SuccessEvents(id, namespace, eventType, timestamp.Now().UTC(), value)
-	if err != nil {
-		logging.SystemErrorf("Error updating success [%s] events [%s] counter id=[%s] value [%d]: %v", eventType, namespace, id, value, err)
-	}
->>>>>>> 3989421f
 }
 
 //ErrorPullSourceEvents increments:
@@ -173,19 +158,8 @@
 	errorEvents(destinationID, meta.DestinationNamespace, meta.PushEventType, value)
 }
 
-<<<<<<< HEAD
 func errorEvents(id, namespace, eventType string, value int64) {
 	eventsInstance.event(id, namespace, eventType, meta.ErrorStatus, value)
-=======
-func errorEvents(id, namespace, eventType string, value int) {
-	if eventsInstance == nil {
-		return
-	}
-
-	if err := eventsInstance.storage.ErrorEvents(id, namespace, eventType, timestamp.Now().UTC(), value); err != nil {
-		logging.SystemErrorf("Error updating error [%s] events [%s] counter id=[%s] value [%d]: %v", eventType, namespace, id, value, err)
-	}
->>>>>>> 3989421f
 }
 
 //SkipPushSourceEvents increments:
@@ -211,13 +185,8 @@
 	eventsInstance.event(id, namespace, eventType, meta.SkipStatus, value)
 }
 
-<<<<<<< HEAD
 func Close() {
 	if eventsInstance != nil {
 		close(eventsInstance.closed)
-=======
-	if err := eventsInstance.storage.SkipEvents(id, namespace, eventType, timestamp.Now().UTC(), value); err != nil {
-		logging.SystemErrorf("Error updating skip [%s] events [%s] counter id=[%s] value [%d]: %v", eventType, namespace, id, value, err)
->>>>>>> 3989421f
 	}
 }