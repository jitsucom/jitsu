package synchronization

import (
	"encoding/json"
	"fmt"
	"runtime/debug"
	"strings"
	"time"

	"github.com/jitsucom/jitsu/server/coordination"
	"github.com/jitsucom/jitsu/server/counters"
	"github.com/jitsucom/jitsu/server/destinations"
	driversbase "github.com/jitsucom/jitsu/server/drivers/base"
	"github.com/jitsucom/jitsu/server/events"
	"github.com/jitsucom/jitsu/server/logging"
	"github.com/jitsucom/jitsu/server/meta"
	"github.com/jitsucom/jitsu/server/metrics"
	"github.com/jitsucom/jitsu/server/safego"
	"github.com/jitsucom/jitsu/server/schema"
	"github.com/jitsucom/jitsu/server/sources"
	"github.com/jitsucom/jitsu/server/storages"
	"github.com/jitsucom/jitsu/server/telemetry"
	"github.com/jitsucom/jitsu/server/timestamp"
	"github.com/jitsucom/jitsu/server/uuid"
	"github.com/panjf2000/ants/v2"
	"go.uber.org/atomic"
)

const (
	srcSource             = "source"
	ConfigSignatureSuffix = "_JITSU_config"

	collectionLockTimeout = time.Minute
)

<<<<<<< HEAD
type TaskExecutorBase struct {
=======
type TaskExecutorContext struct {
>>>>>>> eb329fb0
	SourceService       *sources.Service
	DestinationService  *destinations.Service
	MetaStorage         meta.Storage
	CoordinationService *coordination.Service
	NotificationService *NotificationService

	StalledThreshold      time.Duration
	LastActivityThreshold time.Duration
	ObserverStalledEvery  time.Duration
}

type TaskExecutor struct {
<<<<<<< HEAD
	*TaskExecutorBase
=======
	*TaskExecutorContext
>>>>>>> eb329fb0
	workersPool *ants.PoolWithFunc
	closed      *atomic.Bool
}

//NewTaskExecutor returns TaskExecutor and starts 2 goroutines (monitoring and queue observer)
<<<<<<< HEAD
func NewTaskExecutor(poolSize int, base *TaskExecutorBase) (*TaskExecutor, error) {
	executor := &TaskExecutor{
		TaskExecutorBase: base,
		closed:           atomic.NewBool(false),
=======
func NewTaskExecutor(poolSize int, ctx *TaskExecutorContext) (*TaskExecutor, error) {
	executor := &TaskExecutor{
		TaskExecutorContext: ctx,
		closed:              atomic.NewBool(false),
>>>>>>> eb329fb0
	}
	pool, err := ants.NewPoolWithFunc(poolSize, executor.execute)
	if err != nil {
		return nil, fmt.Errorf("Error creating goroutines pool: %v", err)
	}

	executor.workersPool = pool
	executor.startMonitoring()
	executor.startObserver()
	executor.startTaskController()
	//this func is for recording all existed tasks (previous Jitsu versions don't write heartbeat in Redis)
	//it also helps to close all stalled tasks
	safego.Run(executor.initialHeartbeat)

	return executor, nil
}

//initialHeartbeat gets all stalled tasks and does initial heartbeat
//it helps to close tasks which were created in previous Jitsu versions
func (te *TaskExecutor) initialHeartbeat() {
	taskIDs, err := te.MetaStorage.GetAllTasksForInitialHeartbeat(RUNNING.String(), SCHEDULED.String(), te.LastActivityThreshold)
	if err != nil {
		logging.SystemErrorf("error getting all tasks ids for initial heartbeat: %v", err)
		return
	}

	if len(taskIDs) > 0 {
		logging.Infof("Tasks for initial heartbeat:\n%s", strings.Join(taskIDs, "\b\n"))

		for _, taskID := range taskIDs {
			if hbErr := te.MetaStorage.TaskHeartBeat(taskID); hbErr != nil {
				logging.SystemErrorf("error in task [%s] initial heartbeat: %v", taskID, hbErr)
			}
		}
	}
}

//startTaskController runs goroutine for controlling task heartbeat. If a task doesn't send heartbeat 1 time per 10 sec
//(last heart beat was > stalled_threshold ago) and status isn't SUCCESS or FAILED -> change its status to FAILED
func (te *TaskExecutor) startTaskController() {
	safego.RunWithRestart(func() {
		for {
			if te.closed.Load() {
				break
			}

			tasksHeartBeats, err := te.MetaStorage.GetAllTasksHeartBeat()
			if err != nil {
				logging.SystemErrorf("error getting all tasks heartbeat: %v", err)
				time.Sleep(5 * time.Second)
				continue
			}

			for taskID, lastHeartBeat := range tasksHeartBeats {
				lastHeartBeatTime, err := time.Parse(time.RFC3339Nano, lastHeartBeat)
				if err != nil {
					logging.SystemErrorf("error parsing task [%s] heartbeat timestamp str [%s]: %v", taskID, lastHeartBeat, err)
					continue
				}

				if timestamp.Now().UTC().Before(lastHeartBeatTime.Add(te.StalledThreshold)) {
					//not enough time passed
					continue
				}

				//check and update the status
				task, err := te.MetaStorage.GetTask(taskID)
				if err != nil {
					logging.SystemErrorf("error getting task by id [%s] in heartbeat controller: %v", taskID, err)
					continue
				}

				if task.Status == RUNNING.String() || task.Status == SCHEDULED.String() {
					taskLogger := NewTaskLogger(task.ID, te.MetaStorage)
					taskCloser := &TaskCloser{
						Task:                task,
						metaStorage:         te.MetaStorage,
						taskLogger:          taskLogger,
						notificationService: te.NotificationService,
					}
					stalledTimeAgo := timestamp.Now().UTC().Sub(lastHeartBeatTime)

					errMsg := fmt.Sprintf("The task is marked as Stalled. Jitsu has not received any updates from this task [%.2f] seconds (~ %.2f minutes). It might happen due to server restart. Sometimes out of memory errors might be a cause. You can check application logs and if so, please give Jitsu more RAM.", stalledTimeAgo.Seconds(), stalledTimeAgo.Minutes())
					taskCloser.CloseWithError(errMsg, false)
				}

				if err := te.MetaStorage.RemoveTaskFromHeartBeat(taskID); err != nil {
					logging.SystemErrorf("error removing task [%s] from heartbeat: %v", taskID, err)
				}

			}

			time.Sleep(te.ObserverStalledEvery)
		}
	})
}

//startMonitoring run goroutine for setting pool size metrics every 20 seconds
func (te *TaskExecutor) startMonitoring() {
	safego.RunWithRestart(func() {
		for {
			if te.closed.Load() {
				break
			}

			metrics.RunningSourcesGoroutines(te.workersPool.Running())
			metrics.FreeSourcesGoroutines(te.workersPool.Free())

			time.Sleep(20 * time.Second)
		}
	})
}

//startObserver run goroutine for polling from the queue and put task to workers pool every 1 second
func (te *TaskExecutor) startObserver() {
	safego.RunWithRestart(func() {
		for {
			if te.closed.Load() {
				break
			}

			if te.workersPool.Free() > 0 {
				task, err := te.MetaStorage.PollTask()
				if err != nil {
					logging.SystemErrorf("Error polling task: %v", err)
				} else if task != nil {
					if err := te.workersPool.Invoke(task); err != nil {
						logging.SystemErrorf("Error running task [%s]: %v", task.ID, err)
					}
				}
			}

			time.Sleep(time.Second)
		}
	})
}

//execute runs task validating and syncing (cli or plain)
func (te *TaskExecutor) execute(i interface{}) {
	var taskCloser *TaskCloser
	//panic handler
	defer func() {
		if r := recover(); r != nil {
			msg := fmt.Sprintf("panic in TaskExecutor: %v\n%s", r, string(debug.Stack()))
			if taskCloser != nil {
				taskCloser.CloseWithError(msg, true)
			} else {
				logging.SystemError(msg)
			}
		}
	}()

	task, ok := i.(*meta.Task)
	if !ok {
		taskPayload, _ := json.Marshal(i)
		logging.SystemErrorf("Meta task [%s] has unknown type: %T", string(taskPayload), i)
		return
	}

	sourceUnit, err := te.SourceService.GetSource(task.Source)
	if err != nil {
		msg := fmt.Sprintf("Error getting source in task [%s]: %v", task.ID, err)
		taskCloser.CloseWithError(msg, true)
		return
	}

	//create redis logger
	taskLogger := NewTaskLogger(task.ID, te.MetaStorage)
	taskCloser = &TaskCloser{
		Task:                task,
		taskLogger:          taskLogger,
		metaStorage:         te.MetaStorage,
		notificationService: te.NotificationService,
		notificationConfig:  sourceUnit.Notifications,
	}

	if taskCloser.HandleCanceling() == ErrTaskHasBeenCanceled {
		return
	}

	//run the task
	logging.Infof("[%s] Running task...", task.ID)
	taskLogger.INFO("Running task with id: %s", task.ID)

	if err := te.MetaStorage.UpdateStartedTask(task.ID, RUNNING.String()); err != nil {
		msg := fmt.Sprintf("Error updating started task [%s] in meta.Storage: %v", task.ID, err)
		taskCloser.CloseWithError(msg, true)
		return
	}

	//task heartbeat
	taskDone := make(chan struct{})
	defer close(taskDone)
	safego.Run(func() {
		//first heart beat
		if hbErr := te.MetaStorage.TaskHeartBeat(task.ID); hbErr != nil {
			logging.SystemErrorf("error in task [%s] first heartbeat: %v", task.ID, hbErr)
		}

		//every 10 seconds
		ticker := time.NewTicker(10 * time.Second)
		for {
			select {
			case <-taskDone:
				return
			case <-ticker.C:
				if hbErr := te.MetaStorage.TaskHeartBeat(task.ID); hbErr != nil {
					logging.SystemErrorf("error in task [%s] heartbeat: %v", task.ID, hbErr)
				}
			}
		}
	})

	taskLogger.INFO("Acquiring lock...")
	logging.Debugf("[TASK %s] Getting sync lock source [%s] collection [%s]...", task.ID, task.Source, task.Collection)
	collectionLock := te.CoordinationService.CreateLock(task.Source + "_" + task.Collection)
	locked, err := collectionLock.TryLock(collectionLockTimeout)
	if err != nil {
		msg := fmt.Sprintf("unable to lock source [%s] collection [%s] task [%s]: %v", task.Source, task.Collection, task.ID, err)
		taskCloser.CloseWithError(msg, true)
		return
	}

	if !locked {
		msg := fmt.Sprintf("unable to lock source [%s] collection [%s] task [%s]. Collection has been already locked: timeout after %s", task.Source, task.Collection, task.ID, collectionLockTimeout.String())
		taskCloser.CloseWithError(msg, true)
		return
	}

	taskLogger.INFO("Lock has been acquired!")
	logging.Debugf("[TASK %s] Lock obtained for source [%s] collection [%s]!", task.ID, task.Source, task.Collection)
	defer collectionLock.Unlock()

	driver, ok := sourceUnit.DriverPerCollection[task.Collection]
	if !ok {
		msg := fmt.Sprintf("Collection with id [%s] wasn't found in source [%s] in task [%s]", task.Collection, task.Source, task.ID)
		taskCloser.CloseWithError(msg, true)
		return
	}
	//get destinations
	var destinationStorages []storages.Storage
	for _, destinationID := range sourceUnit.DestinationIDs {
		storageProxy, ok := te.DestinationService.GetDestinationByID(destinationID)
		if ok {
			storage, ok := storageProxy.Get()
			if ok {
				destinationStorages = append(destinationStorages, storage)
			} else {
				msg := fmt.Sprintf("Unable to get destination [%s] in source [%s]: destination isn't initialized", destinationID, task.Source)
				logging.SystemError(msg)
				taskLogger.ERROR(msg)
			}
		} else {
			msg := fmt.Sprintf("Unable to get destination [%s] in source [%s]: doesn't exist", destinationID, task.Source)
			logging.SystemError(msg)
			taskLogger.ERROR(msg)
		}
	}

	if len(destinationStorages) == 0 {
		msg := fmt.Sprintf("Empty destinations. Task [%s] will be skipped", task.ID)
		taskCloser.CloseWithError(msg, false)
		return
	}

	//** Task execution **
	start := timestamp.Now().UTC()

	var taskErr error
	cliDriver, ok := driver.(driversbase.CLIDriver)
	if ok {
		taskErr = te.syncCLI(task, taskLogger, cliDriver, destinationStorages, taskCloser)
	} else {
		taskErr = te.sync(task, taskLogger, driver, destinationStorages, taskCloser)
	}

	if taskErr != nil {
		if taskErr == ErrTaskHasBeenCanceled {
			return
		}

		taskCloser.CloseWithError(taskErr.Error(), false)
		return
	}

	end := timestamp.Now().UTC().Sub(start)
	taskLogger.INFO("FINISHED SUCCESSFULLY in [%.2f] seconds (~ %.2f minutes)", end.Seconds(), end.Minutes())
	logging.Infof("[%s] FINISHED SUCCESSFULLY in [%.2f] seconds (~ %.2f minutes)", task.ID, end.Seconds(), end.Minutes())

	if err := taskCloser.CloseWithSuccess(); err != nil {
		return
	}

	te.onSuccess(task, sourceUnit, taskLogger)
}

func (te *TaskExecutor) onSuccess(task *meta.Task, source *sources.Unit, taskLogger *TaskLogger) {
	event := events.Event{
		"event_type":  storages.SourceSuccessEventType,
		"source":      task.Source,
		"status":      task.Status,
		timestamp.Key: task.FinishedAt,
		"finished_at": task.FinishedAt,
		"started_at":  task.StartedAt,
	}
	for _, id := range source.PostHandleDestinationIDs {
		err := te.DestinationService.PostHandle(id, event)
		if err != nil {
			logging.Error(err)
			taskLogger.ERROR(err.Error())
		} else {
			taskLogger.INFO("Successful run triggered postHandle destination: %s", id)
		}
	}
}

//sync runs source synchronization. Return error if occurred
//doesn't use task closer because there is no async tasks
func (te *TaskExecutor) sync(task *meta.Task, taskLogger *TaskLogger, driver driversbase.Driver,
	destinationStorages []storages.Storage, taskCloser *TaskCloser) error {
	now := timestamp.Now().UTC()

	refreshWindow, err := driver.GetRefreshWindow()
	if err != nil {
		return fmt.Errorf("Error getting refresh window: %v", err)
	}
	intervals, err := driver.GetAllAvailableIntervals()
	if err != nil {
		return fmt.Errorf("Error getting all available intervals: %v", err)
	}

	taskLogger.INFO("Total intervals: [%d] Refresh window: %s", len(intervals), refreshWindow)
	collectionMetaKey := driver.GetCollectionMetaKey()

	var intervalsToSync []*driversbase.TimeInterval
	for _, interval := range intervals {
		if err := taskCloser.HandleCanceling(); err != nil {
			return err
		}

		storedSignature, err := te.MetaStorage.GetSignature(task.Source, collectionMetaKey, interval.String())
		if err != nil {
			return fmt.Errorf("Error getting interval [%s] signature: %v", interval.String(), err)
		}

		nowSignature := interval.CalculateSignatureFrom(now, refreshWindow)

		//just for logs
		var intervalLogStatus string
		if storedSignature == "" {
			intervalLogStatus = "NEW"
			intervalsToSync = append(intervalsToSync, interval)
		} else if storedSignature != nowSignature || interval.IsAll() {
			intervalLogStatus = "REFRESH"
			intervalsToSync = append(intervalsToSync, interval)
		} else {
			intervalLogStatus = "UPTODATE"
		}

		taskLogger.INFO("Interval [%s] %s", interval.String(), intervalLogStatus)
	}

	taskLogger.INFO("Intervals to sync: [%d]", len(intervalsToSync))

	collectionTableName := driver.GetCollectionTable()
	reformattedTableName := schema.Reformat(collectionTableName)
	for _, intervalToSync := range intervalsToSync {
		if err := taskCloser.HandleCanceling(); err != nil {
			return err
		}

		taskLogger.INFO("Running [%s] synchronization", intervalToSync.String())

		objects, err := driver.GetObjectsFor(intervalToSync)
		if err != nil {
			return fmt.Errorf("Error [%s] synchronization: %v", intervalToSync.String(), err)
		}

		//Note: we assume that destinations connected to 1 source can't have different unique ID configuration
		uniqueIDField := destinationStorages[0].GetUniqueIDField()
		for _, object := range objects {
			//enrich with values
			object[events.SrcKey] = srcSource
			object[timestamp.Key] = timestamp.NowUTC()
			if err := uniqueIDField.Set(object, uuid.GetHash(object)); err != nil {
				b, _ := json.Marshal(object)
				return fmt.Errorf("Error setting unique ID field into %s: %v", string(b), err)
			}
			events.EnrichWithCollection(object, task.Collection)
			events.EnrichWithTimeInterval(object, intervalToSync.String(), intervalToSync.LowerEndpoint(), intervalToSync.UpperEndpoint())
		}
		rowsCount := len(objects)
		needCopyEvent := len(destinationStorages) > 1

		for i, storage := range destinationStorages {
			err := storage.SyncStore(&schema.BatchHeader{TableName: reformattedTableName}, objects, intervalToSync.String(), false, needCopyEvent && i > 0)
			if err != nil {
				metrics.ErrorSourceEvents(task.SourceType, metrics.EmptySourceTap, task.Source, storage.Type(), storage.ID(), rowsCount)
				metrics.ErrorObjects(task.SourceType, metrics.EmptySourceTap, task.Source, rowsCount)
				telemetry.Error(task.Source, storage.ID(), srcSource, driver.GetDriversInfo().SourceType, rowsCount)
				counters.ErrorPullDestinationEvents(storage.ID(), int64(rowsCount))
				counters.ErrorPullSourceEvents(task.Source, int64(rowsCount))
				return fmt.Errorf("Error storing %d source objects in [%s] destination: %v. All %d objects haven't been stored", rowsCount, storage.ID(), err, rowsCount)
			}

			metrics.SuccessSourceEvents(task.SourceType, metrics.EmptySourceTap, task.Source, storage.Type(), storage.ID(), rowsCount)
			metrics.SuccessObjects(task.SourceType, metrics.EmptySourceTap, task.Source, rowsCount)
			telemetry.Event(task.Source, storage.ID(), srcSource, driver.GetDriversInfo().SourceType, rowsCount)
			counters.SuccessPullDestinationEvents(storage.ID(), int64(rowsCount))
		}

		counters.SuccessPullSourceEvents(task.Source, int64(rowsCount))

		if err := te.MetaStorage.SaveSignature(task.Source, collectionMetaKey, intervalToSync.String(), intervalToSync.CalculateSignatureFrom(now, refreshWindow)); err != nil {
			logging.SystemErrorf("Unable to save source: [%s] collection: [%s] meta key: [%s] signature: %v", task.Source, task.Collection, collectionMetaKey, err)
		}

		taskLogger.INFO("Interval [%s] has been synchronized!", intervalToSync.String())
	}

	return nil
}

//syncCLI syncs singer/airbyte source
func (te *TaskExecutor) syncCLI(task *meta.Task, taskLogger *TaskLogger, cliDriver driversbase.CLIDriver,
	destinationStorages []storages.Storage, taskCloser *TaskCloser) error {
	state, err := te.MetaStorage.GetSignature(task.Source, cliDriver.GetCollectionMetaKey(), driversbase.ALL.String())

	if err != nil {
		return fmt.Errorf("Error getting state from meta storage: %v", err)
	}

	config, err := te.MetaStorage.GetSignature(task.Source, cliDriver.GetCollectionMetaKey()+ConfigSignatureSuffix, driversbase.ALL.String())

	if err != nil {
		return fmt.Errorf("Error getting persisted config from meta storage: %v", err)
	}

	if state != "" {
		taskLogger.INFO("Running synchronization with state: %s", state)
	} else {
		taskLogger.INFO("Running synchronization")
	}
	if config != "" {
		taskLogger.INFO("Loaded persisted config from meta storage.")
	}

	rs := NewResultSaver(task, cliDriver.GetTap(), cliDriver.GetCollectionMetaKey(), cliDriver.GetTableNamePrefix(), taskLogger, destinationStorages, te.MetaStorage, cliDriver.GetStreamTableNameMapping(), cliDriver.GetConfigPath())

	err = cliDriver.Load(config, state, taskLogger, rs, taskCloser)
	if err != nil {
		if err == ErrTaskHasBeenCanceled {
			return err
		}

		return fmt.Errorf("Error synchronization: %v", err)
	}

	return nil
}

func (te *TaskExecutor) Close() error {
	te.closed.Store(true)

	if te.workersPool != nil {
		te.workersPool.Release()
	}

	return nil
}<|MERGE_RESOLUTION|>--- conflicted
+++ resolved
@@ -33,11 +33,7 @@
 	collectionLockTimeout = time.Minute
 )
 
-<<<<<<< HEAD
-type TaskExecutorBase struct {
-=======
 type TaskExecutorContext struct {
->>>>>>> eb329fb0
 	SourceService       *sources.Service
 	DestinationService  *destinations.Service
 	MetaStorage         meta.Storage
@@ -50,27 +46,16 @@
 }
 
 type TaskExecutor struct {
-<<<<<<< HEAD
-	*TaskExecutorBase
-=======
 	*TaskExecutorContext
->>>>>>> eb329fb0
 	workersPool *ants.PoolWithFunc
 	closed      *atomic.Bool
 }
 
 //NewTaskExecutor returns TaskExecutor and starts 2 goroutines (monitoring and queue observer)
-<<<<<<< HEAD
-func NewTaskExecutor(poolSize int, base *TaskExecutorBase) (*TaskExecutor, error) {
-	executor := &TaskExecutor{
-		TaskExecutorBase: base,
-		closed:           atomic.NewBool(false),
-=======
 func NewTaskExecutor(poolSize int, ctx *TaskExecutorContext) (*TaskExecutor, error) {
 	executor := &TaskExecutor{
 		TaskExecutorContext: ctx,
 		closed:              atomic.NewBool(false),
->>>>>>> eb329fb0
 	}
 	pool, err := ants.NewPoolWithFunc(poolSize, executor.execute)
 	if err != nil {
