--- conflicted
+++ resolved
@@ -88,67 +88,6 @@
 	return
 }
 
-<<<<<<< HEAD
-//Store process events and stores with storeTable() func
-//returns store result per table, failed events (group of events which are failed to process) and err
-func (p *Postgres) Store(fileName string, objects []map[string]interface{}, alreadyUploadedTables map[string]bool, needCopyEvent bool) (map[string]*StoreResult, *events.FailedEvents, *events.SkippedEvents, error) {
-	_, tableHelper := p.getAdapters()
-	flatData, failedEvents, skippedEvents, err := p.processor.ProcessEvents(fileName, objects, alreadyUploadedTables, needCopyEvent)
-	if err != nil {
-		return nil, nil, nil, err
-	}
-
-	//update cache with failed events
-	for _, failedEvent := range failedEvents.Events {
-		p.eventsCache.Error(p.IsCachingDisabled(), p.ID(), string(failedEvent.Event), failedEvent.Error)
-	}
-	//update cache and counter with skipped events
-	for _, skipEvent := range skippedEvents.Events {
-		p.eventsCache.Skip(p.IsCachingDisabled(), p.ID(), string(skipEvent.Event), skipEvent.Error)
-	}
-
-	storeFailedEvents := true
-	tableResults := map[string]*StoreResult{}
-	for _, fdata := range flatData {
-		table := tableHelper.MapTableSchema(fdata.BatchHeader)
-		err := p.storeTable(fdata, table)
-		tableResults[table.Name] = &StoreResult{Err: err, RowsCount: fdata.GetPayloadLen(), EventsSrc: fdata.GetEventsPerSrc()}
-		if err != nil {
-			storeFailedEvents = false
-		}
-
-		//events cache
-		writeEventsToCache(p, p.eventsCache, table, fdata, err)
-	}
-
-	//store failed events to fallback only if other events have been inserted ok
-	if storeFailedEvents {
-		return tableResults, failedEvents, skippedEvents, nil
-	}
-
-	return tableResults, nil, skippedEvents, nil
-}
-
-//check table schema
-//and store data into one table
-func (p *Postgres) storeTable(fdata *schema.ProcessedFile, table *adapters.Table) error {
-	_, tableHelper := p.getAdapters()
-	dbSchema, err := tableHelper.EnsureTableWithoutCaching(p.ID(), table)
-	if err != nil {
-		return err
-	}
-
-	start := timestamp.Now()
-	if err := p.adapter.Insert(adapters.NewBatchInsertContext(dbSchema, fdata.GetPayload(), nil)); err != nil {
-		return err
-	}
-	logging.Debugf("[%s] Inserted [%d] rows in [%.2f] seconds", p.ID(), len(fdata.GetPayload()), timestamp.Now().Sub(start).Seconds())
-
-	return nil
-}
-
-=======
->>>>>>> 62d68d84
 //SyncStore is used in storing chunk of pulled data to Postgres with processing
 func (p *Postgres) SyncStore(overriddenDataSchema *schema.BatchHeader, objects []map[string]interface{}, timeIntervalValue string, cacheTable bool, needCopyEvent bool) error {
 	return syncStoreImpl(p, overriddenDataSchema, objects, timeIntervalValue, cacheTable, needCopyEvent)
