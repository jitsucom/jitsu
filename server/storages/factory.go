package storages

import (
	"context"
	"errors"
	"fmt"
	"github.com/jitsucom/jitsu/server/appconfig"
	"github.com/jitsucom/jitsu/server/caching"
	"github.com/jitsucom/jitsu/server/config"
	"github.com/jitsucom/jitsu/server/enrichment"
	"github.com/jitsucom/jitsu/server/events"
	"github.com/jitsucom/jitsu/server/geo"
	"github.com/jitsucom/jitsu/server/identifiers"
	"github.com/jitsucom/jitsu/server/jsonutils"
	"github.com/jitsucom/jitsu/server/logging"
	"github.com/jitsucom/jitsu/server/meta"
	"github.com/jitsucom/jitsu/server/schema"
	"github.com/jitsucom/jitsu/server/typing"
	"strings"
)

const (
	defaultTableName = "events"

	//BatchMode is a mode when destinations store data with batches
	BatchMode = "batch"
	//StreamMode is a mode when destinations store data row by row
	StreamMode = "stream"
)

var (
	//ErrUnknownDestination error for checking unknown destination type
	ErrUnknownDestination = errors.New("Unknown destination type")
	//StorageTypes is used in all destinations init() methods
	StorageTypes = make(map[string]StorageType)

	maxColumnNameLengthByDestinationType = map[string]int{
		RedshiftType:   115,
		MySQLType:      64,
		BigQueryType:   300,
		PostgresType:   59,
		SnowflakeType:  251,
		ClickHouseType: 251,
	}
)

<<<<<<< HEAD
//DestinationConfig is a destination configuration for serialization
type DestinationConfig struct {
	OnlyTokens             []string                 `mapstructure:"only_tokens" json:"only_tokens,omitempty" yaml:"only_tokens,omitempty"`
	Type                   string                   `mapstructure:"type" json:"type,omitempty" yaml:"type,omitempty"`
	SubType                string                   `mapstructure:"subtype" json:"subtype,omitempty" yaml:"subtype,omitempty"`
	Mode                   string                   `mapstructure:"mode" json:"mode,omitempty" yaml:"mode,omitempty"`
	DataLayout             *DataLayout              `mapstructure:"data_layout" json:"data_layout,omitempty" yaml:"data_layout,omitempty"`
	UsersRecognition       *UsersRecognition        `mapstructure:"users_recognition" json:"users_recognition,omitempty" yaml:"users_recognition,omitempty"`
	Enrichment             []*enrichment.RuleConfig `mapstructure:"enrichment" json:"enrichment,omitempty" yaml:"enrichment,omitempty"`
	Log                    *logging.SQLDebugConfig  `mapstructure:"log" json:"log,omitempty" yaml:"log,omitempty"`
	BreakOnError           bool                     `mapstructure:"break_on_error" json:"break_on_error,omitempty" yaml:"break_on_error,omitempty"`
	Staged                 bool                     `mapstructure:"staged" json:"staged,omitempty" yaml:"staged,omitempty"`
	CachingConfiguration   *CachingConfiguration    `mapstructure:"caching" json:"caching,omitempty" yaml:"caching,omitempty"`
	PostHandleDestinations []string                 `mapstructure:"post_handle_destinations" json:"post_handle_destinations,omitempty" yaml:"post_handle_destinations,omitempty"`
	GeoDataResolverID      string                   `mapstructure:"geo_data_resolver_id" json:"geo_data_resolver_id,omitempty" yaml:"geo_data_resolver_id,omitempty"`

	//variables that can be used from javascript
	TemplateVariables map[string]interface{} `mapstructure:"template_variables" json:"template_variables,omitempty" yaml:"template_variables,omitempty"`

	DataSource      *adapters.DataSourceConfig            `mapstructure:"datasource" json:"datasource,omitempty" yaml:"datasource,omitempty"`
	S3              *adapters.S3Config                    `mapstructure:"s3" json:"s3,omitempty" yaml:"s3,omitempty"`
	Google          *adapters.GoogleConfig                `mapstructure:"google" json:"google,omitempty" yaml:"google,omitempty"`
	GoogleAnalytics *adapters.GoogleAnalyticsConfig       `mapstructure:"google_analytics" json:"google_analytics,omitempty" yaml:"google_analytics,omitempty"`
	ClickHouse      *adapters.ClickHouseConfig            `mapstructure:"clickhouse" json:"clickhouse,omitempty" yaml:"clickhouse,omitempty"`
	Snowflake       *adapters.SnowflakeConfig             `mapstructure:"snowflake" json:"snowflake,omitempty" yaml:"snowflake,omitempty"`
	Facebook        *adapters.FacebookConversionAPIConfig `mapstructure:"facebook" json:"facebook,omitempty" yaml:"facebook,omitempty"`
	WebHook         *adapters.WebHookConfig               `mapstructure:"webhook" json:"webhook,omitempty" yaml:"webhook,omitempty"`
	Amplitude       *adapters.AmplitudeConfig             `mapstructure:"amplitude" json:"amplitude,omitempty" yaml:"amplitude,omitempty"`
	HubSpot         *adapters.HubSpotConfig               `mapstructure:"hubspot" json:"hubspot,omitempty" yaml:"hubspot,omitempty"`
	DbtCloud        *adapters.DbtCloudConfig              `mapstructure:"dbtcloud" json:"dbtcloud,omitempty" yaml:"dbtcloud,omitempty"`
	Kafka           *adapters.KafkaConfig                 `mapstructure:"kafka" json:"kafka,omitempty" yaml:"kafka,omitempty"`
}

//DataLayout is used for configure mappings/table names and other data layout parameters
type DataLayout struct {
	//Deprecated
	MappingType schema.FieldMappingType `mapstructure:"mapping_type" json:"mapping_type,omitempty" yaml:"mapping_type,omitempty"`
	//Deprecated
	Mapping []string `mapstructure:"mapping" json:"mapping,omitempty" yaml:"mapping,omitempty"`

	TransformEnabled bool   `mapstructure:"transform_enabled" json:"transform_enabled" yaml:"transform_enabled"`
	Transform        string `mapstructure:"transform" json:"transform,omitempty" yaml:"transform,omitempty"`
	//Deprecated
	Mappings          *schema.Mapping `mapstructure:"mappings" json:"mappings,omitempty" yaml:"mappings,omitempty"`
	MaxColumns        int             `mapstructure:"max_columns" json:"max_columns,omitempty" yaml:"max_columns,omitempty"`
	TableNameTemplate string          `mapstructure:"table_name_template" json:"table_name_template,omitempty" yaml:"table_name_template,omitempty"`
	PrimaryKeyFields  []string        `mapstructure:"primary_key_fields" json:"primary_key_fields,omitempty" yaml:"primary_key_fields,omitempty"`
	UniqueIDField     string          `mapstructure:"unique_id_field" json:"unique_id_field,omitempty" yaml:"unique_id_field,omitempty"`
}

//UsersRecognition is a model for Users recognition module configuration
type UsersRecognition struct {
	Enabled             bool     `mapstructure:"enabled" json:"enabled,omitempty" yaml:"enabled,omitempty"`
	AnonymousIDNode     string   `mapstructure:"anonymous_id_node" json:"anonymous_id_node,omitempty" yaml:"anonymous_id_node,omitempty"`
	IdentificationNodes []string `mapstructure:"identification_nodes" json:"identification_nodes,omitempty" yaml:"identification_nodes,omitempty"`
	UserIDNode          string   `mapstructure:"user_id_node" json:"user_id_node,omitempty" yaml:"user_id_node,omitempty"`
}

//CachingConfiguration is a configuration for disabling caching
type CachingConfiguration struct {
	Disabled bool `mapstructure:"disabled" json:"disabled" yaml:"disabled"`
}

//IsEnabled returns true if enabled
func (ur *UsersRecognition) IsEnabled() bool {
	return ur != nil && ur.Enabled
}

//Validate returns err if invalid
func (ur *UsersRecognition) Validate() error {
	if ur.IsEnabled() {
		if ur.AnonymousIDNode == "" {
			return errors.New("users_recognition.anonymous_id_node is required")
		}

		if len(ur.IdentificationNodes) == 0 {
			//DEPRECATED node check (backward compatibility)
			if ur.UserIDNode == "" {
				return errors.New("users_recognition.identification_nodes is required")
			}
		}
	}

	return nil
}

=======
>>>>>>> 574c463b
//Config is a model for passing to destinations creator funcs
type Config struct {
	ctx                    context.Context
	destinationID          string
	destination            *config.DestinationConfig
	usersRecognition       *UserRecognitionConfiguration
	processor              *schema.Processor
	streamMode             bool
	maxColumns             int
	monitorKeeper          MonitorKeeper
	eventQueue             events.Queue
	eventsCache            *caching.EventsCache
	loggerFactory          *logging.Factory
	queueFactory           *events.QueueFactory
	pkFields               map[string]bool
	sqlTypes               typing.SQLTypes
	uniqueIDField          *identifiers.UniqueID
	mappingsStyle          string
	logEventPath           string
	PostHandleDestinations []string
}

//RegisterStorage registers function to create new storage(destination) instance
func RegisterStorage(storageType StorageType) {
	StorageTypes[storageType.typeName] = storageType
}

//Factory is a destinations factory for creation
type Factory interface {
	Create(name string, destination config.DestinationConfig) (StorageProxy, events.Queue, error)
	Configure(destinationID string, destination config.DestinationConfig) (func(config *Config) (Storage, error), *Config, error)
}

type StorageType struct {
	typeName         string
	createFunc       func(config *Config) (Storage, error)
	defaultTableName string
	isSQL            bool
	isSQLFunc        func(config *config.DestinationConfig) bool
}

func (storageType StorageType) isSQLType(destCfg *config.DestinationConfig) bool {
	if storageType.isSQLFunc != nil {
		return storageType.isSQLFunc(destCfg)
	}
	return storageType.isSQL
}

//FactoryImpl is a destination's factory implementation
type FactoryImpl struct {
	ctx                 context.Context
	logEventPath        string
	geoService          *geo.Service
	monitorKeeper       MonitorKeeper
	eventsCache         *caching.EventsCache
	globalLoggerFactory *logging.Factory
	globalConfiguration *config.UsersRecognition
	metaStorage         meta.Storage
	eventsQueueFactory  *events.QueueFactory
	maxColumns          int
}

//NewFactory returns configured Factory
func NewFactory(ctx context.Context, logEventPath string, geoService *geo.Service, monitorKeeper MonitorKeeper, eventsCache *caching.EventsCache, globalLoggerFactory *logging.Factory, globalConfiguration *config.UsersRecognition, metaStorage meta.Storage, eventsQueueFactory *events.QueueFactory, maxColumns int) Factory {
	return &FactoryImpl{
		ctx:                 ctx,
		logEventPath:        logEventPath,
		geoService:          geoService,
		monitorKeeper:       monitorKeeper,
		eventsCache:         eventsCache,
		globalLoggerFactory: globalLoggerFactory,
		globalConfiguration: globalConfiguration,
		metaStorage:         metaStorage,
		eventsQueueFactory:  eventsQueueFactory,
		maxColumns:          maxColumns,
	}
}

//Create builds event storage proxy and event consumer (logger or event-queue)
//Enriches incoming configs with default values if needed
func (f *FactoryImpl) Create(destinationID string, destination config.DestinationConfig) (StorageProxy, events.Queue, error) {
	createFunc, config, err := f.Configure(destinationID, destination)
	if err != nil {
		return nil, nil, err
	}
	storageProxy := newProxy(createFunc, config)
	return storageProxy, config.eventQueue, nil
}

func (f *FactoryImpl) Configure(destinationID string, destination config.DestinationConfig) (func(config *Config) (Storage, error), *Config, error) {
	if destination.Type == "" {
		destination.Type = destinationID
	}
	if destination.Mode == "" {
		destination.Mode = BatchMode
	}
	if destination.Mode != BatchMode && destination.Mode != StreamMode {
		return nil, nil, fmt.Errorf("Unknown destination mode: %s. Available mode: [%s, %s]", destination.Mode, BatchMode, StreamMode)
	}
	logging.Infof("[%s] initializing destination of type: %s in mode: %s", destinationID, destination.Type, destination.Mode)
	storageType, ok := StorageTypes[destination.Type]
	if !ok {
		return nil, nil, ErrUnknownDestination
	}
	pkFields := map[string]bool{}
	maxColumns := f.maxColumns
	uniqueIDField := appconfig.Instance.GlobalUniqueIDField
	if destination.DataLayout != nil {
		for _, field := range destination.DataLayout.PrimaryKeyFields {
			pkFields[field] = true
		}
		if destination.DataLayout.MaxColumns > 0 {
			maxColumns = destination.DataLayout.MaxColumns
			logging.Infof("[%s] uses max_columns setting: %d", destinationID, maxColumns)
		}
		if destination.DataLayout.UniqueIDField != "" {
			uniqueIDField = identifiers.NewUniqueID(destination.DataLayout.UniqueIDField)
		}
	}
	if len(pkFields) > 0 {
		logging.Infof("[%s] has primary key fields: [%s]", destinationID, strings.Join(destination.DataLayout.PrimaryKeyFields, ", "))
	} else {
		logging.Infof("[%s] doesn't have primary key fields", destinationID)
	}

	//** Retroactive users recognition **
	usersRecognition, err := f.initializeRetroactiveUsersRecognition(destinationID, &destination, pkFields)
	if err != nil {
		return nil, nil, err
	}

	eventQueue, err := f.eventsQueueFactory.CreateEventsQueue(destinationID)
	if err != nil {
		return nil, nil, err
	}

	//override debug sql (ddl, queries) loggers from the destination config
	destinationLoggerFactory := f.globalLoggerFactory
	if destination.Log != nil {
		if destination.Log.DDL != nil {
			destinationLoggerFactory.NewFactoryWithDDLLogsWriter(logging.CreateLogWriter(&logging.Config{
				FileName:    appconfig.Instance.ServerName + "-" + logging.DDLLogerType,
				FileDir:     destination.Log.DDL.Path,
				RotationMin: destination.Log.DDL.RotationMin,
				MaxBackups:  destination.Log.DDL.MaxBackups}))
		}

		if destination.Log.Queries != nil {
			destinationLoggerFactory.NewFactoryWithQueryLogsWriter(logging.CreateLogWriter(&logging.Config{
				FileName:    appconfig.Instance.ServerName + "-" + logging.QueriesLoggerType,
				FileDir:     destination.Log.Queries.Path,
				RotationMin: destination.Log.Queries.RotationMin,
				MaxBackups:  destination.Log.Queries.MaxBackups}))
		}
	}

	if destination.CachingConfiguration != nil && destination.CachingConfiguration.Disabled {
		logging.Infof("[%s] events caching is disabled", destinationID)
	}

	processor, sqlTypes, mappingsStyle, err := f.SetupProcessor(destinationID, destination)
	if err != nil {
		return nil, nil, err
	}

	storageConfig := &Config{
		ctx:                    f.ctx,
		destinationID:          destinationID,
		destination:            &destination,
		usersRecognition:       usersRecognition,
		processor:              processor,
		streamMode:             destination.Mode == StreamMode,
		maxColumns:             maxColumns,
		monitorKeeper:          f.monitorKeeper,
		eventQueue:             eventQueue,
		eventsCache:            f.eventsCache,
		loggerFactory:          destinationLoggerFactory,
		queueFactory:           f.eventsQueueFactory,
		pkFields:               pkFields,
		sqlTypes:               sqlTypes,
		uniqueIDField:          uniqueIDField,
		mappingsStyle:          mappingsStyle,
		logEventPath:           f.logEventPath,
		PostHandleDestinations: destination.PostHandleDestinations,
	}
	return storageType.createFunc, storageConfig, nil
}

func (f *FactoryImpl) SetupProcessor(destinationID string, destination config.DestinationConfig) (processor *schema.Processor, sqlTypes typing.SQLTypes, mappingsStyle string, err error) {
	storageType, ok := StorageTypes[destination.Type]
	if !ok {
		return nil, nil, "", ErrUnknownDestination
	}
	var tableName string
	var oldStyleMappings []string
	var newStyleMapping *config.Mapping
	mappingFieldType := config.Default
	uniqueIDField := appconfig.Instance.GlobalUniqueIDField
	if destination.DataLayout != nil {
		mappingFieldType = destination.DataLayout.MappingType
		oldStyleMappings = destination.DataLayout.Mapping
		newStyleMapping = destination.DataLayout.Mappings
		if destination.DataLayout.TableNameTemplate != "" {
			tableName = destination.DataLayout.TableNameTemplate
		}
	}

	if tableName == "" {
		tableName = storageType.defaultTableName
	}
	if tableName == "" {
		tableName = defaultTableName
		logging.Infof("[%s] uses default table: %s", destinationID, tableName)
	}

	if len(destination.Enrichment) == 0 {
		logging.Warnf("[%s] doesn't have enrichment rules", destinationID)
	} else {
		logging.Infof("[%s] configured enrichment rules:", destinationID)
	}

	//default enrichment rules
	enrichmentRules := []enrichment.Rule{
		enrichment.CreateDefaultJsIPRule(f.geoService, destination.GeoDataResolverID),
		enrichment.DefaultJsUaRule,
	}

	// ** Enrichment rules **
	for _, ruleConfig := range destination.Enrichment {
		logging.Infof("[%s] %s", destinationID, ruleConfig.String())

		rule, err := enrichment.NewRule(ruleConfig, f.geoService, destination.GeoDataResolverID)
		if err != nil {
			return nil, nil, "", fmt.Errorf("Error creating enrichment rule [%s]: %v", ruleConfig.String(), err)
		}

		enrichmentRules = append(enrichmentRules, rule)
	}

	// ** Mapping rules **
	if len(oldStyleMappings) > 0 {
		logging.Warnf("\n\t ** [%s] DEPRECATED mapping configuration. Read more about new configuration schema: https://jitsu.com/docs/configuration/schema-and-mappings **\n", destinationID)
		var convertErr error
		newStyleMapping, convertErr = schema.ConvertOldMappings(mappingFieldType, oldStyleMappings)
		if convertErr != nil {
			return nil, nil, "", convertErr
		}
	}
	isSQLType := storageType.isSQLType(&destination)
	enrichAndLogMappings(destinationID, isSQLType, uniqueIDField, newStyleMapping)
	fieldMapper, sqlTypes, err := schema.NewFieldMapper(newStyleMapping)
	if err != nil {
		return nil, nil, "", err
	}

	var flattener schema.Flattener
	var typeResolver schema.TypeResolver
	if isSQLType {
		flattener = schema.NewFlattener()
		typeResolver = schema.NewTypeResolver()
	} else {
		flattener = schema.NewDummyFlattener()
		typeResolver = schema.NewDummyTypeResolver()
	}

	maxColumnNameLength, _ := maxColumnNameLengthByDestinationType[destination.Type]

	processor, err = schema.NewProcessor(destinationID, &destination, isSQLType, tableName, fieldMapper, enrichmentRules, flattener, typeResolver, uniqueIDField, maxColumnNameLength)
	if err != nil {
		return nil, nil, "", err
	}
	//for telemetry
	if len(oldStyleMappings) > 0 {
		mappingsStyle = "old"
	} else if newStyleMapping != nil {
		mappingsStyle = "new"
	}
	return processor, sqlTypes, mappingsStyle, nil
}

//initializeRetroactiveUsersRecognition initializes recognition configuration (overrides global one with destination layer)
//skip initialization if dummy meta storage
//disable destination configuration if Postgres or Redshift without primary keys
func (f *FactoryImpl) initializeRetroactiveUsersRecognition(destinationID string, destination *config.DestinationConfig, pkFields map[string]bool) (*UserRecognitionConfiguration, error) {
	if f.metaStorage.Type() == meta.DummyType {
		if destination.UsersRecognition != nil {
			logging.Errorf("[%s] Users recognition requires 'meta.storage' configuration", destinationID)
		}
		return &UserRecognitionConfiguration{enabled: false}, nil
	}

	//validates or overrides with the global one
	if destination.UsersRecognition != nil {
		//partly overriding
		if destination.UsersRecognition.UserIDNode == "" {
			destination.UsersRecognition.UserIDNode = f.globalConfiguration.UserIDNode
		}
		if len(destination.UsersRecognition.IdentificationNodes) == 0 {
			destination.UsersRecognition.IdentificationNodes = f.globalConfiguration.IdentificationNodes
		}
		if destination.UsersRecognition.AnonymousIDNode == "" {
			destination.UsersRecognition.AnonymousIDNode = f.globalConfiguration.AnonymousIDNode
		}
		if err := destination.UsersRecognition.Validate(); err != nil {
			return nil, fmt.Errorf("Error validating destination users_recognition configuration: %v", err)
		}
	} else {
		//completely overriding
		destination.UsersRecognition = f.globalConfiguration
	}

	//disabled
	if !destination.UsersRecognition.IsEnabled() {
		return &UserRecognitionConfiguration{enabled: false}, nil
	}

	//check primary fields
	if (destination.Type == PostgresType || destination.Type == RedshiftType || destination.Type == SnowflakeType) && len(pkFields) == 0 {
		logging.Errorf("[%s] retroactive users recognition is disabled: primary_key_fields must be configured (otherwise data duplication will occurred)", destinationID)
		return &UserRecognitionConfiguration{enabled: false}, nil
	}

	logging.Infof("[%s] configured retroactive users recognition", destinationID)

	//check deprecated node
	if destination.UsersRecognition.UserIDNode != "" {
		logging.Warnf("[%s] users_recognition.user_id_node is deprecated. Please use users_recognition.identification_nodes instead. Read more about configuration: https://jitsu.com/docs/other-features/retroactive-user-recognition", destinationID)
		destination.UsersRecognition.IdentificationNodes = []string{destination.UsersRecognition.UserIDNode}
	}

	return &UserRecognitionConfiguration{
		enabled:                  destination.UsersRecognition.IsEnabled(),
		AnonymousIDJSONPath:      jsonutils.NewJSONPath(destination.UsersRecognition.AnonymousIDNode),
		IdentificationJSONPathes: jsonutils.NewJSONPaths(destination.UsersRecognition.IdentificationNodes),
	}, nil
}

//Add system fields as default mappings
//write current mapping configuration to logs
func enrichAndLogMappings(destinationID string, isSQL bool, uniqueIDField *identifiers.UniqueID, mapping *config.Mapping) {
	if mapping == nil || len(mapping.Fields) == 0 {
		logging.Warnf("[%s] doesn't have mapping rules", destinationID)
		return
	}

	keepUnmapped := true
	if mapping.KeepUnmapped != nil {
		keepUnmapped = *mapping.KeepUnmapped
	}

	uniqueIDFieldName := uniqueIDField.GetFieldName()
	uniqueIDFieldFlatName := uniqueIDField.GetFlatFieldName()

	//check system fields and add default mappings
	//if destination is SQL and not keep unmapped
	if isSQL && !keepUnmapped {
		var configuredEventId, configuredTimestamp bool
		for _, f := range mapping.Fields {
			if f.Src == uniqueIDFieldName && (f.Dst == uniqueIDFieldName || f.Dst == uniqueIDFieldFlatName) {
				configuredEventId = true
			}

			if f.Src == "/_timestamp" && f.Dst == "/_timestamp" {
				configuredTimestamp = true
			}
		}

		if !configuredEventId {
			eventIdMapping := config.MappingField{Src: uniqueIDFieldName, Dst: uniqueIDFieldName, Action: config.MOVE}
			flatEventIdMapping := config.MappingField{Src: uniqueIDFieldFlatName, Dst: uniqueIDFieldFlatName, Action: config.MOVE}
			mapping.Fields = append(mapping.Fields, eventIdMapping, flatEventIdMapping)
			logging.Warnf("[%s] Added default system field mapping: %s", destinationID, eventIdMapping.String())
			logging.Warnf("[%s] Added default system field mapping: %s", destinationID, flatEventIdMapping.String())
		}

		if !configuredTimestamp {
			eventIdMapping := config.MappingField{Src: "/_timestamp", Dst: "/_timestamp", Action: config.MOVE}
			mapping.Fields = append(mapping.Fields, eventIdMapping)
			logging.Warnf("[%s] Added default system field mapping: %s", destinationID, eventIdMapping.String())
		}
	}

	mappingMode := "keep unmapped fields"
	if !keepUnmapped {
		mappingMode = "remove unmapped fields"
	}
	logging.Infof("[%s] configured field mapping rules with [%s] mode:", destinationID, mappingMode)

	for _, mappingRule := range mapping.Fields {
		logging.Infof("[%s] %s", destinationID, mappingRule.String())
	}
}<|MERGE_RESOLUTION|>--- conflicted
+++ resolved
@@ -44,95 +44,6 @@
 	}
 )
 
-<<<<<<< HEAD
-//DestinationConfig is a destination configuration for serialization
-type DestinationConfig struct {
-	OnlyTokens             []string                 `mapstructure:"only_tokens" json:"only_tokens,omitempty" yaml:"only_tokens,omitempty"`
-	Type                   string                   `mapstructure:"type" json:"type,omitempty" yaml:"type,omitempty"`
-	SubType                string                   `mapstructure:"subtype" json:"subtype,omitempty" yaml:"subtype,omitempty"`
-	Mode                   string                   `mapstructure:"mode" json:"mode,omitempty" yaml:"mode,omitempty"`
-	DataLayout             *DataLayout              `mapstructure:"data_layout" json:"data_layout,omitempty" yaml:"data_layout,omitempty"`
-	UsersRecognition       *UsersRecognition        `mapstructure:"users_recognition" json:"users_recognition,omitempty" yaml:"users_recognition,omitempty"`
-	Enrichment             []*enrichment.RuleConfig `mapstructure:"enrichment" json:"enrichment,omitempty" yaml:"enrichment,omitempty"`
-	Log                    *logging.SQLDebugConfig  `mapstructure:"log" json:"log,omitempty" yaml:"log,omitempty"`
-	BreakOnError           bool                     `mapstructure:"break_on_error" json:"break_on_error,omitempty" yaml:"break_on_error,omitempty"`
-	Staged                 bool                     `mapstructure:"staged" json:"staged,omitempty" yaml:"staged,omitempty"`
-	CachingConfiguration   *CachingConfiguration    `mapstructure:"caching" json:"caching,omitempty" yaml:"caching,omitempty"`
-	PostHandleDestinations []string                 `mapstructure:"post_handle_destinations" json:"post_handle_destinations,omitempty" yaml:"post_handle_destinations,omitempty"`
-	GeoDataResolverID      string                   `mapstructure:"geo_data_resolver_id" json:"geo_data_resolver_id,omitempty" yaml:"geo_data_resolver_id,omitempty"`
-
-	//variables that can be used from javascript
-	TemplateVariables map[string]interface{} `mapstructure:"template_variables" json:"template_variables,omitempty" yaml:"template_variables,omitempty"`
-
-	DataSource      *adapters.DataSourceConfig            `mapstructure:"datasource" json:"datasource,omitempty" yaml:"datasource,omitempty"`
-	S3              *adapters.S3Config                    `mapstructure:"s3" json:"s3,omitempty" yaml:"s3,omitempty"`
-	Google          *adapters.GoogleConfig                `mapstructure:"google" json:"google,omitempty" yaml:"google,omitempty"`
-	GoogleAnalytics *adapters.GoogleAnalyticsConfig       `mapstructure:"google_analytics" json:"google_analytics,omitempty" yaml:"google_analytics,omitempty"`
-	ClickHouse      *adapters.ClickHouseConfig            `mapstructure:"clickhouse" json:"clickhouse,omitempty" yaml:"clickhouse,omitempty"`
-	Snowflake       *adapters.SnowflakeConfig             `mapstructure:"snowflake" json:"snowflake,omitempty" yaml:"snowflake,omitempty"`
-	Facebook        *adapters.FacebookConversionAPIConfig `mapstructure:"facebook" json:"facebook,omitempty" yaml:"facebook,omitempty"`
-	WebHook         *adapters.WebHookConfig               `mapstructure:"webhook" json:"webhook,omitempty" yaml:"webhook,omitempty"`
-	Amplitude       *adapters.AmplitudeConfig             `mapstructure:"amplitude" json:"amplitude,omitempty" yaml:"amplitude,omitempty"`
-	HubSpot         *adapters.HubSpotConfig               `mapstructure:"hubspot" json:"hubspot,omitempty" yaml:"hubspot,omitempty"`
-	DbtCloud        *adapters.DbtCloudConfig              `mapstructure:"dbtcloud" json:"dbtcloud,omitempty" yaml:"dbtcloud,omitempty"`
-	Kafka           *adapters.KafkaConfig                 `mapstructure:"kafka" json:"kafka,omitempty" yaml:"kafka,omitempty"`
-}
-
-//DataLayout is used for configure mappings/table names and other data layout parameters
-type DataLayout struct {
-	//Deprecated
-	MappingType schema.FieldMappingType `mapstructure:"mapping_type" json:"mapping_type,omitempty" yaml:"mapping_type,omitempty"`
-	//Deprecated
-	Mapping []string `mapstructure:"mapping" json:"mapping,omitempty" yaml:"mapping,omitempty"`
-
-	TransformEnabled bool   `mapstructure:"transform_enabled" json:"transform_enabled" yaml:"transform_enabled"`
-	Transform        string `mapstructure:"transform" json:"transform,omitempty" yaml:"transform,omitempty"`
-	//Deprecated
-	Mappings          *schema.Mapping `mapstructure:"mappings" json:"mappings,omitempty" yaml:"mappings,omitempty"`
-	MaxColumns        int             `mapstructure:"max_columns" json:"max_columns,omitempty" yaml:"max_columns,omitempty"`
-	TableNameTemplate string          `mapstructure:"table_name_template" json:"table_name_template,omitempty" yaml:"table_name_template,omitempty"`
-	PrimaryKeyFields  []string        `mapstructure:"primary_key_fields" json:"primary_key_fields,omitempty" yaml:"primary_key_fields,omitempty"`
-	UniqueIDField     string          `mapstructure:"unique_id_field" json:"unique_id_field,omitempty" yaml:"unique_id_field,omitempty"`
-}
-
-//UsersRecognition is a model for Users recognition module configuration
-type UsersRecognition struct {
-	Enabled             bool     `mapstructure:"enabled" json:"enabled,omitempty" yaml:"enabled,omitempty"`
-	AnonymousIDNode     string   `mapstructure:"anonymous_id_node" json:"anonymous_id_node,omitempty" yaml:"anonymous_id_node,omitempty"`
-	IdentificationNodes []string `mapstructure:"identification_nodes" json:"identification_nodes,omitempty" yaml:"identification_nodes,omitempty"`
-	UserIDNode          string   `mapstructure:"user_id_node" json:"user_id_node,omitempty" yaml:"user_id_node,omitempty"`
-}
-
-//CachingConfiguration is a configuration for disabling caching
-type CachingConfiguration struct {
-	Disabled bool `mapstructure:"disabled" json:"disabled" yaml:"disabled"`
-}
-
-//IsEnabled returns true if enabled
-func (ur *UsersRecognition) IsEnabled() bool {
-	return ur != nil && ur.Enabled
-}
-
-//Validate returns err if invalid
-func (ur *UsersRecognition) Validate() error {
-	if ur.IsEnabled() {
-		if ur.AnonymousIDNode == "" {
-			return errors.New("users_recognition.anonymous_id_node is required")
-		}
-
-		if len(ur.IdentificationNodes) == 0 {
-			//DEPRECATED node check (backward compatibility)
-			if ur.UserIDNode == "" {
-				return errors.New("users_recognition.identification_nodes is required")
-			}
-		}
-	}
-
-	return nil
-}
-
-=======
->>>>>>> 574c463b
 //Config is a model for passing to destinations creator funcs
 type Config struct {
 	ctx                    context.Context
