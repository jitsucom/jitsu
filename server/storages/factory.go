--- conflicted
+++ resolved
@@ -4,21 +4,20 @@
 	"context"
 	"errors"
 	"fmt"
-	"github.com/jitsucom/jitsu/server/config"
-	"github.com/jitsucom/jitsu/server/geo"
-	"github.com/jitsucom/jitsu/server/jsonutils"
-	"github.com/jitsucom/jitsu/server/meta"
-	"strings"
-
 	"github.com/jitsucom/jitsu/server/adapters"
 	"github.com/jitsucom/jitsu/server/appconfig"
 	"github.com/jitsucom/jitsu/server/caching"
+	"github.com/jitsucom/jitsu/server/config"
 	"github.com/jitsucom/jitsu/server/enrichment"
 	"github.com/jitsucom/jitsu/server/events"
+	"github.com/jitsucom/jitsu/server/geo"
 	"github.com/jitsucom/jitsu/server/identifiers"
+	"github.com/jitsucom/jitsu/server/jsonutils"
 	"github.com/jitsucom/jitsu/server/logging"
+	"github.com/jitsucom/jitsu/server/meta"
 	"github.com/jitsucom/jitsu/server/schema"
 	"github.com/jitsucom/jitsu/server/typing"
+	"strings"
 )
 
 const (
@@ -75,11 +74,8 @@
 
 //Factory is a destinations factory for creation
 type Factory interface {
-<<<<<<< HEAD
-	Create(name string, destination config.DestinationConfig) (StorageProxy, events.PersistentQueue, error)
-=======
-	Create(name string, destination DestinationConfig) (StorageProxy, events.Queue, error)
->>>>>>> cc76011c
+	Create(name string, destination config.DestinationConfig) (StorageProxy, events.Queue, error)
+	Configure(destinationID string, destination config.DestinationConfig) (func(config *Config) (Storage, error), *Config, error)
 }
 
 type StorageType struct {
@@ -103,13 +99,7 @@
 }
 
 //NewFactory returns configured Factory
-<<<<<<< HEAD
-func NewFactory(ctx context.Context, logEventPath string, geoService *geo.Service, monitorKeeper MonitorKeeper, eventsCache *caching.EventsCache, globalLoggerFactory *logging.Factory, globalConfiguration *config.UsersRecognition, metaStorage meta.Storage, maxColumns int) Factory {
-=======
-func NewFactory(ctx context.Context, logEventPath string, geoService *geo.Service, monitorKeeper MonitorKeeper,
-	eventsCache *caching.EventsCache, globalLoggerFactory *logging.Factory, globalConfiguration *UsersRecognition,
-	metaStorage meta.Storage, eventsQueueFactory *events.QueueFactory, maxColumns int) Factory {
->>>>>>> cc76011c
+func NewFactory(ctx context.Context, logEventPath string, geoService *geo.Service, monitorKeeper MonitorKeeper, eventsCache *caching.EventsCache, globalLoggerFactory *logging.Factory, globalConfiguration *config.UsersRecognition, metaStorage meta.Storage, eventsQueueFactory *events.QueueFactory, maxColumns int) Factory {
 	return &FactoryImpl{
 		ctx:                 ctx,
 		logEventPath:        logEventPath,
@@ -126,133 +116,53 @@
 
 //Create builds event storage proxy and event consumer (logger or event-queue)
 //Enriches incoming configs with default values if needed
-<<<<<<< HEAD
-func (f *FactoryImpl) Create(destinationID string, destination config.DestinationConfig) (StorageProxy, events.PersistentQueue, error) {
-=======
-func (f *FactoryImpl) Create(destinationID string, destination DestinationConfig) (StorageProxy, events.Queue, error) {
->>>>>>> cc76011c
+func (f *FactoryImpl) Create(destinationID string, destination config.DestinationConfig) (StorageProxy, events.Queue, error) {
+	createFunc, config, err := f.Configure(destinationID, destination)
+	if err != nil {
+		return nil, nil, err
+	}
+	storageProxy := newProxy(createFunc, config)
+	return storageProxy, config.eventQueue, nil
+}
+
+func (f *FactoryImpl) Configure(destinationID string, destination config.DestinationConfig) (func(config *Config) (Storage, error), *Config, error) {
 	if destination.Type == "" {
 		destination.Type = destinationID
 	}
 	if destination.Mode == "" {
 		destination.Mode = BatchMode
 	}
-
+	if destination.Mode != BatchMode && destination.Mode != StreamMode {
+		return nil, nil, fmt.Errorf("Unknown destination mode: %s. Available mode: [%s, %s]", destination.Mode, BatchMode, StreamMode)
+	}
 	logging.Infof("[%s] initializing destination of type: %s in mode: %s", destinationID, destination.Type, destination.Mode)
-
 	storageType, ok := StorageTypes[destination.Type]
 	if !ok {
 		return nil, nil, ErrUnknownDestination
 	}
-
-	var tableName string
-	var oldStyleMappings []string
-	var newStyleMapping *config.Mapping
 	pkFields := map[string]bool{}
-	mappingFieldType := config.Default
 	maxColumns := f.maxColumns
 	uniqueIDField := appconfig.Instance.GlobalUniqueIDField
 	if destination.DataLayout != nil {
-		mappingFieldType = destination.DataLayout.MappingType
-		oldStyleMappings = destination.DataLayout.Mapping
-		newStyleMapping = destination.DataLayout.Mappings
-		if destination.DataLayout.TableNameTemplate != "" {
-			tableName = destination.DataLayout.TableNameTemplate
-		}
-
 		for _, field := range destination.DataLayout.PrimaryKeyFields {
 			pkFields[field] = true
 		}
-
 		if destination.DataLayout.MaxColumns > 0 {
 			maxColumns = destination.DataLayout.MaxColumns
-
 			logging.Infof("[%s] uses max_columns setting: %d", destinationID, maxColumns)
 		}
-
 		if destination.DataLayout.UniqueIDField != "" {
 			uniqueIDField = identifiers.NewUniqueID(destination.DataLayout.UniqueIDField)
 		}
 	}
-
-	if tableName == "" {
-		tableName = storageType.defaultTableName
-	}
-	if tableName == "" {
-		tableName = defaultTableName
-		logging.Infof("[%s] uses default table: %s", destinationID, tableName)
-
-	}
-
 	if len(pkFields) > 0 {
 		logging.Infof("[%s] has primary key fields: [%s]", destinationID, strings.Join(destination.DataLayout.PrimaryKeyFields, ", "))
 	} else {
 		logging.Infof("[%s] doesn't have primary key fields", destinationID)
 	}
 
-	if destination.Mode != BatchMode && destination.Mode != StreamMode {
-		return nil, nil, fmt.Errorf("Unknown destination mode: %s. Available mode: [%s, %s]", destination.Mode, BatchMode, StreamMode)
-	}
-
-	if len(destination.Enrichment) == 0 {
-		logging.Warnf("[%s] doesn't have enrichment rules", destinationID)
-	} else {
-		logging.Infof("[%s] configured enrichment rules:", destinationID)
-	}
-
-	//default enrichment rules
-	enrichmentRules := []enrichment.Rule{
-		enrichment.CreateDefaultJsIPRule(f.geoService, destination.GeoDataResolverID),
-		enrichment.DefaultJsUaRule,
-	}
-
-	// ** Enrichment rules **
-	for _, ruleConfig := range destination.Enrichment {
-		logging.Infof("[%s] %s", destinationID, ruleConfig.String())
-
-		rule, err := enrichment.NewRule(ruleConfig, f.geoService, destination.GeoDataResolverID)
-		if err != nil {
-			return nil, nil, fmt.Errorf("Error creating enrichment rule [%s]: %v", ruleConfig.String(), err)
-		}
-
-		enrichmentRules = append(enrichmentRules, rule)
-	}
-
-	// ** Mapping rules **
-	if len(oldStyleMappings) > 0 {
-		logging.Warnf("\n\t ** [%s] DEPRECATED mapping configuration. Read more about new configuration schema: https://jitsu.com/docs/configuration/schema-and-mappings **\n", destinationID)
-		var convertErr error
-		newStyleMapping, convertErr = schema.ConvertOldMappings(mappingFieldType, oldStyleMappings)
-		if convertErr != nil {
-			return nil, nil, convertErr
-		}
-	}
-	enrichAndLogMappings(destinationID, destination.Type, uniqueIDField, newStyleMapping)
-	fieldMapper, sqlTypes, err := schema.NewFieldMapper(newStyleMapping)
-	if err != nil {
-		return nil, nil, err
-	}
-
 	//** Retroactive users recognition **
 	usersRecognition, err := f.initializeRetroactiveUsersRecognition(destinationID, &destination, pkFields)
-	if err != nil {
-		return nil, nil, err
-	}
-
-	//Fields shouldn't been flattened in Facebook destination (requests has non-flat structure)
-	var flattener schema.Flattener
-	var typeResolver schema.TypeResolver
-	if needDummy(&destination) {
-		flattener = schema.NewDummyFlattener()
-		typeResolver = schema.NewDummyTypeResolver()
-	} else {
-		flattener = schema.NewFlattener()
-		typeResolver = schema.NewTypeResolver()
-	}
-
-	maxColumnNameLength, _ := maxColumnNameLengthByDestinationType[destination.Type]
-
-	processor, err := schema.NewProcessor(destinationID, &destination, tableName, fieldMapper, enrichmentRules, flattener, typeResolver, uniqueIDField, maxColumnNameLength)
 	if err != nil {
 		return nil, nil, err
 	}
@@ -286,12 +196,9 @@
 		logging.Infof("[%s] events caching is disabled", destinationID)
 	}
 
-	//for telemetry
-	var mappingsStyle string
-	if len(oldStyleMappings) > 0 {
-		mappingsStyle = "old"
-	} else if newStyleMapping != nil {
-		mappingsStyle = "new"
+	processor, sqlTypes, mappingsStyle, err := f.SetupProcessor(destinationID, destination)
+	if err != nil {
+		return nil, nil, err
 	}
 
 	storageConfig := &Config{
@@ -314,10 +221,99 @@
 		logEventPath:           f.logEventPath,
 		PostHandleDestinations: destination.PostHandleDestinations,
 	}
-
-	storageProxy := newProxy(storageType.createFunc, storageConfig)
-
-	return storageProxy, eventQueue, nil
+	return storageType.createFunc, storageConfig, nil
+}
+
+func (f *FactoryImpl) SetupProcessor(destinationID string, destination config.DestinationConfig) (processor *schema.Processor, sqlTypes typing.SQLTypes, mappingsStyle string, err error) {
+	storageType, ok := StorageTypes[destination.Type]
+	if !ok {
+		return nil, nil, "", ErrUnknownDestination
+	}
+	var tableName string
+	var oldStyleMappings []string
+	var newStyleMapping *config.Mapping
+	mappingFieldType := config.Default
+	uniqueIDField := appconfig.Instance.GlobalUniqueIDField
+	if destination.DataLayout != nil {
+		mappingFieldType = destination.DataLayout.MappingType
+		oldStyleMappings = destination.DataLayout.Mapping
+		newStyleMapping = destination.DataLayout.Mappings
+		if destination.DataLayout.TableNameTemplate != "" {
+			tableName = destination.DataLayout.TableNameTemplate
+		}
+	}
+
+	if tableName == "" {
+		tableName = storageType.defaultTableName
+	}
+	if tableName == "" {
+		tableName = defaultTableName
+		logging.Infof("[%s] uses default table: %s", destinationID, tableName)
+	}
+
+	if len(destination.Enrichment) == 0 {
+		logging.Warnf("[%s] doesn't have enrichment rules", destinationID)
+	} else {
+		logging.Infof("[%s] configured enrichment rules:", destinationID)
+	}
+
+	//default enrichment rules
+	enrichmentRules := []enrichment.Rule{
+		enrichment.CreateDefaultJsIPRule(f.geoService, destination.GeoDataResolverID),
+		enrichment.DefaultJsUaRule,
+	}
+
+	// ** Enrichment rules **
+	for _, ruleConfig := range destination.Enrichment {
+		logging.Infof("[%s] %s", destinationID, ruleConfig.String())
+
+		rule, err := enrichment.NewRule(ruleConfig, f.geoService, destination.GeoDataResolverID)
+		if err != nil {
+			return nil, nil, "", fmt.Errorf("Error creating enrichment rule [%s]: %v", ruleConfig.String(), err)
+		}
+
+		enrichmentRules = append(enrichmentRules, rule)
+	}
+
+	// ** Mapping rules **
+	if len(oldStyleMappings) > 0 {
+		logging.Warnf("\n\t ** [%s] DEPRECATED mapping configuration. Read more about new configuration schema: https://jitsu.com/docs/configuration/schema-and-mappings **\n", destinationID)
+		var convertErr error
+		newStyleMapping, convertErr = schema.ConvertOldMappings(mappingFieldType, oldStyleMappings)
+		if convertErr != nil {
+			return nil, nil, "", convertErr
+		}
+	}
+	enrichAndLogMappings(destinationID, destination.Type, uniqueIDField, newStyleMapping)
+	fieldMapper, sqlTypes, err := schema.NewFieldMapper(newStyleMapping)
+	if err != nil {
+		return nil, nil, "", err
+	}
+
+	//Fields shouldn't been flattened in Facebook destination (requests has non-flat structure)
+	var flattener schema.Flattener
+	var typeResolver schema.TypeResolver
+	if needDummy(&destination) {
+		flattener = schema.NewDummyFlattener()
+		typeResolver = schema.NewDummyTypeResolver()
+	} else {
+		flattener = schema.NewFlattener()
+		typeResolver = schema.NewTypeResolver()
+	}
+
+	maxColumnNameLength, _ := maxColumnNameLengthByDestinationType[destination.Type]
+
+	processor, err = schema.NewProcessor(destinationID, &destination, tableName, fieldMapper, enrichmentRules, flattener, typeResolver, uniqueIDField, maxColumnNameLength)
+	if err != nil {
+		return nil, nil, "", err
+	}
+	//for telemetry
+	if len(oldStyleMappings) > 0 {
+		mappingsStyle = "old"
+	} else if newStyleMapping != nil {
+		mappingsStyle = "new"
+	}
+	return processor, sqlTypes, mappingsStyle, nil
 }
 
 func needDummy(destCfg *config.DestinationConfig) bool {
