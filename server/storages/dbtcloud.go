package storages

import (
	"fmt"
	"github.com/jitsucom/jitsu/server/adapters"
)

const (
	SourceSuccessEventType    = "SOURCE_SUCCESSFUL_RUN"
	DestinationBatchEventType = "DESTINATION_BATCH_RUN"

	dbtCloudTableNameFilter = "return ($.event_type == '" + SourceSuccessEventType + "' || $.event_type == '" + DestinationBatchEventType + "') ? true : false"
)

//DbtCloud is a destination that can send API request to cloud.getdbt.com
//It is not general purpose destination. It is designed for special kind of events like
//successful run of Source
type DbtCloud struct {
	HTTPStorage
	enabled bool
}

func init() {
	RegisterStorage(StorageType{typeName: DbtCloudType, createFunc: NewDbtCloud, defaultTableName: dbtCloudTableNameFilter, isSQL: false})
}

//NewDbtCloud returns configured DbtCloud destination
func NewDbtCloud(config *Config) (storage Storage, err error) {
	defer func() {
		if err != nil && storage != nil {
			storage.Close()
			storage = nil
		}
	}()
	if !config.streamMode {
		return nil, fmt.Errorf("DbtCloud destination doesn't support %s mode", BatchMode)
	}

	dbtCloudConfig := &adapters.DbtCloudConfig{}
	if err = config.destination.GetDestConfig(config.destination.DbtCloud, dbtCloudConfig); err != nil {
		return
	}

	dbt := &DbtCloud{enabled: dbtCloudConfig.Enabled}
<<<<<<< HEAD
	err := dbt.Init(config, dbt)
=======
	err = dbt.Init(config)
>>>>>>> 7e8cefb9
	if err != nil {
		return
	}
	storage = dbt

	requestDebugLogger := config.loggerFactory.CreateSQLQueryLogger(config.destinationID)
	dbtAdapter, err := adapters.NewDbtCloud(dbtCloudConfig, &adapters.HTTPAdapterConfiguration{
		DestinationID:  config.destinationID,
		Dir:            config.logEventPath,
		HTTPConfig:     DefaultHTTPConfiguration,
		QueueFactory:   config.queueFactory,
		PoolWorkers:    defaultWorkersPoolSize,
		DebugLogger:    requestDebugLogger,
		ErrorHandler:   dbt.ErrorEvent,
		SuccessHandler: dbt.SuccessEvent,
	})
	if err != nil {
		return
	}

	dbt.adapter = dbtAdapter

	//streaming worker (queue reading)
	dbt.streamingWorker = newStreamingWorker(config.eventQueue, dbt)
	return
}

//Enabled returns whether we should use this storage
func (dbt *DbtCloud) Enabled() bool {
	return dbt.enabled
}

//Type returns WebHook type
func (dbt *DbtCloud) Type() string {
	return DbtCloudType
}<|MERGE_RESOLUTION|>--- conflicted
+++ resolved
@@ -42,11 +42,7 @@
 	}
 
 	dbt := &DbtCloud{enabled: dbtCloudConfig.Enabled}
-<<<<<<< HEAD
-	err := dbt.Init(config, dbt)
-=======
-	err = dbt.Init(config)
->>>>>>> 7e8cefb9
+	err = dbt.Init(config, dbt)
 	if err != nil {
 		return
 	}
