--- conflicted
+++ resolved
@@ -32,11 +32,7 @@
 	}
 
 	h := &HubSpot{}
-<<<<<<< HEAD
-	err := h.Init(config, h)
-=======
-	err = h.Init(config)
->>>>>>> 7e8cefb9
+	err = h.Init(config, h)
 	if err != nil {
 		return
 	}
