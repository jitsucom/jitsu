--- conflicted
+++ resolved
@@ -52,20 +52,13 @@
 		return
 	}
 	s3 := &S3{}
-	err = s3.Init(config)
+	err = s3.Init(config, s3)
 	if err != nil {
 		return
 	}
 	storage = s3
 
-<<<<<<< HEAD
-	s3 := &S3{
-		s3Adapter: s3Adapter,
-	}
-	err = s3.Init(config, s3)
-=======
 	s3Adapter, err := adapters.NewS3(s3Config)
->>>>>>> 7e8cefb9
 	if err != nil {
 		return
 	}
