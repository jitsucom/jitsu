--- conflicted
+++ resolved
@@ -35,11 +35,7 @@
 	}
 
 	a := &Amplitude{}
-<<<<<<< HEAD
-	err := a.Init(config, a)
-=======
-	err = a.Init(config)
->>>>>>> 7e8cefb9
+	err = a.Init(config, a)
 	if err != nil {
 		return
 	}
