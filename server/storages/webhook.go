--- conflicted
+++ resolved
@@ -56,11 +56,7 @@
 	}
 
 	wh := &WebHook{}
-<<<<<<< HEAD
-	err := wh.Init(config, wh)
-=======
-	err = wh.Init(config)
->>>>>>> 7e8cefb9
+	err = wh.Init(config, wh)
 	if err != nil {
 		return
 	}
