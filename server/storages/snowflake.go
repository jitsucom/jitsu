package storages

import (
	"context"
	"errors"
	"fmt"
	"github.com/hashicorp/go-multierror"
	"github.com/jitsucom/jitsu/server/adapters"
	"github.com/jitsucom/jitsu/server/logging"
	"github.com/jitsucom/jitsu/server/schema"
	"github.com/jitsucom/jitsu/server/typing"
	sf "github.com/snowflakedb/gosnowflake"
)

//Snowflake stores files to Snowflake in two modes:
//batch: via aws s3 (or gcp) in batch mode (1 file = 1 transaction)
//stream: via events queue in stream mode (1 object = 1 transaction)
type Snowflake struct {
	Abstract

	stageAdapter                  adapters.Stage
	snowflakeAdapter              *adapters.Snowflake
	usersRecognitionConfiguration *UserRecognitionConfiguration
}

func init() {
	RegisterStorage(StorageType{typeName: SnowflakeType, createFunc: NewSnowflake, isSQL: true})
}

//NewSnowflake returns Snowflake and start goroutine for Snowflake batch storage or for stream consumer depend on destination mode
func NewSnowflake(config *Config) (storage Storage, err error) {
	defer func() {
		if err != nil && storage != nil {
			storage.Close()
			storage = nil
		}
	}()
	snowflakeConfig := &adapters.SnowflakeConfig{}
	if err = config.destination.GetDestConfig(config.destination.Snowflake, snowflakeConfig); err != nil {
		return
	}
	if snowflakeConfig.Schema == "" {
		snowflakeConfig.Schema = "PUBLIC"
		logging.Warnf("[%s] schema wasn't provided. Will be used default one: %s", config.destinationID, snowflakeConfig.Schema)
	}

	//default client_session_keep_alive
	if _, ok := snowflakeConfig.Parameters["client_session_keep_alive"]; !ok {
		t := "true"
		snowflakeConfig.Parameters["client_session_keep_alive"] = &t
	}
	var googleConfig *adapters.GoogleConfig
	gc, err := config.destination.GetConfig(snowflakeConfig.Google, config.destination.Google, &adapters.GoogleConfig{})
	if err != nil {
		return
	}
	googleConfig, googleOk := gc.(*adapters.GoogleConfig)
	if googleOk {
		if err = googleConfig.Validate(); err != nil {
			return
		}
		if !config.streamMode {
			if err = googleConfig.ValidateBatchMode(); err != nil {
				return
			}
		}

		//stage is required when gcp integration
		if snowflakeConfig.Stage == "" {
			return nil, errors.New("Snowflake stage is required parameter in GCP integration")
		}
	}

	var stageAdapter adapters.Stage
	var s3config *adapters.S3Config
	s3c, err := config.destination.GetConfig(snowflakeConfig.S3, config.destination.S3, &adapters.S3Config{})
	if err != nil {
		return
	}
	s3config, s3ok := s3c.(*adapters.S3Config)
	if !config.streamMode {
		if s3ok {
			stageAdapter, err = adapters.NewS3(s3config)
			if err != nil {
				return
			}
		} else {
			stageAdapter, err = adapters.NewGoogleCloudStorage(config.ctx, googleConfig)
			if err != nil {
				return
			}
		}
	}
	snowflake := &Snowflake{stageAdapter: stageAdapter}
	err = snowflake.Init(config, snowflake)
	if err != nil {
		return
	}
	storage = snowflake
	queryLogger := config.loggerFactory.CreateSQLQueryLogger(config.destinationID)
	snowflakeAdapter, err := CreateSnowflakeAdapter(config.ctx, s3config, *snowflakeConfig, queryLogger, snowflake.sqlTypes)
	if err != nil {
		return
	}

	tableHelper := NewTableHelper(snowflakeConfig.Schema, snowflakeAdapter, config.coordinationService, config.pkFields, adapters.SchemaToSnowflake, config.maxColumns, SnowflakeType)

	snowflake.snowflakeAdapter = snowflakeAdapter
	snowflake.usersRecognitionConfiguration = config.usersRecognition

	//Abstract
	snowflake.tableHelpers = []*TableHelper{tableHelper}
	snowflake.sqlAdapters = []adapters.SQLAdapter{snowflakeAdapter}

	//streaming worker (queue reading)
	snowflake.streamingWorker = newStreamingWorker(config.eventQueue, snowflake, tableHelper)
	return
}

//CreateSnowflakeAdapter creates snowflake adapter with schema
//if schema doesn't exist - snowflake returns error. In this case connect without schema and create it
func CreateSnowflakeAdapter(ctx context.Context, s3Config *adapters.S3Config, config adapters.SnowflakeConfig,
	queryLogger *logging.QueryLogger, sqlTypes typing.SQLTypes) (*adapters.Snowflake, error) {
	snowflakeAdapter, err := adapters.NewSnowflake(ctx, &config, s3Config, queryLogger, sqlTypes)
	if err != nil {
		if sferr, ok := err.(*sf.SnowflakeError); ok {
			//schema doesn't exist
			if sferr.Number == sf.ErrObjectNotExistOrAuthorized {
				snowflakeSchema := config.Schema
				config.Schema = ""
				//create adapter without a certain schema
				tmpSnowflakeAdapter, err := adapters.NewSnowflake(ctx, &config, s3Config, queryLogger, sqlTypes)
				if err != nil {
					return nil, err
				}
				defer tmpSnowflakeAdapter.Close()

				config.Schema = snowflakeSchema
				//create schema and reconnect
				if err = tmpSnowflakeAdapter.CreateDbSchema(config.Schema); err != nil {
					return nil, err
				}

				//create adapter with a certain schema
				snowflakeAdapterWithSchema, err := adapters.NewSnowflake(ctx, &config, s3Config, queryLogger, sqlTypes)
				if err != nil {
					return nil, err
				}
				return snowflakeAdapterWithSchema, nil
			}
		}
		return nil, err
	}
	return snowflakeAdapter, nil
}

<<<<<<< HEAD
//Store process events and stores with storeTable() func
//returns store result per table, failed events (group of events which are failed to process) and err
func (s *Snowflake) Store(fileName string, objects []map[string]interface{}, alreadyUploadedTables map[string]bool, needCopyEvent bool) (map[string]*StoreResult, *events.FailedEvents, *events.SkippedEvents, error) {
	_, tableHelper := s.getAdapters()
	flatData, failedEvents, skippedEvents, err := s.processor.ProcessEvents(fileName, objects, alreadyUploadedTables, needCopyEvent)
	if err != nil {
		return nil, nil, nil, err
	}

	//update cache with failed events
	for _, failedEvent := range failedEvents.Events {
		s.eventsCache.Error(s.IsCachingDisabled(), s.ID(), string(failedEvent.Event), failedEvent.Error)
	}
	//update cache and counter with skipped events
	for _, skipEvent := range skippedEvents.Events {
		s.eventsCache.Skip(s.IsCachingDisabled(), s.ID(), string(skipEvent.Event), skipEvent.Error)
	}

	storeFailedEvents := true
	tableResults := map[string]*StoreResult{}
	for _, fdata := range flatData {
=======
//storeTable check table schema
//and store data into one table via stage (google cloud storage or s3)
func (s *Snowflake) storeTable(fdata *schema.ProcessedFile) (*adapters.Table, error) {
	if fdata.RecognitionPayload {
		return s.Abstract.storeTable(fdata)
	} else {
		_, tableHelper := s.getAdapters()
>>>>>>> 62d68d84
		table := tableHelper.MapTableSchema(fdata.BatchHeader)
		dbTable, err := tableHelper.EnsureTableWithoutCaching(s.ID(), table)
		if err != nil {
			return table, err
		}

<<<<<<< HEAD
		//events cache
		writeEventsToCache(s, s.eventsCache, table, fdata, err)
	}

	//store failed events to fallback only if other events have been inserted ok
	if storeFailedEvents {
		return tableResults, failedEvents, skippedEvents, nil
	}

	return tableResults, nil, skippedEvents, nil
}

//check table schema
//and store data into one table via stage (google cloud storage or s3)
func (s *Snowflake) storeTable(fdata *schema.ProcessedFile, table *adapters.Table) error {
	_, tableHelper := s.getAdapters()
	dbTable, err := tableHelper.EnsureTableWithoutCaching(s.ID(), table)
	if err != nil {
		return err
	}
=======
		b, header := fdata.GetPayloadBytesWithHeader(schema.VerticalBarSeparatedMarshallerInstance)
		if err := s.stageAdapter.UploadBytes(fdata.FileName, b); err != nil {
			return dbTable, err
		}
>>>>>>> 62d68d84

		if err := s.snowflakeAdapter.Copy(fdata.FileName, dbTable.Name, header); err != nil {
			return dbTable, fmt.Errorf("Error copying file [%s] from stage to snowflake: %v", fdata.FileName, err)
		}

		if err := s.stageAdapter.DeleteObject(fdata.FileName); err != nil {
			logging.SystemErrorf("[%s] file %s wasn't deleted from stage: %v", s.ID(), fdata.FileName, err)
		}

		return dbTable, nil
	}
}

//GetUsersRecognition returns users recognition configuration
func (s *Snowflake) GetUsersRecognition() *UserRecognitionConfiguration {
	return s.usersRecognitionConfiguration
}

// SyncStore is used in storing chunk of pulled data to Snowflake with processing
func (s *Snowflake) SyncStore(overriddenDataSchema *schema.BatchHeader, objects []map[string]interface{}, timeIntervalValue string, cacheTable bool, needCopyEvent bool) error {
	return syncStoreImpl(s, overriddenDataSchema, objects, timeIntervalValue, cacheTable, needCopyEvent)
}

func (s *Snowflake) Clean(tableName string) error {
	return cleanImpl(s, tableName)
}

//Type returns Snowflake type
func (s *Snowflake) Type() string {
	return SnowflakeType
}

//Close closes Snowflake adapter, stage adapter, fallback logger and streaming worker
func (s *Snowflake) Close() (multiErr error) {
	if s.streamingWorker != nil {
		if err := s.streamingWorker.Close(); err != nil {
			multiErr = multierror.Append(multiErr, fmt.Errorf("[%s] Error closing streaming worker: %v", s.ID(), err))
		}
	}
	if s.snowflakeAdapter != nil {
		if err := s.snowflakeAdapter.Close(); err != nil {
			multiErr = multierror.Append(multiErr, fmt.Errorf("[%s] Error closing snowflake datasource: %v", s.ID(), err))
		}
	}
	if s.stageAdapter != nil {
		if err := s.stageAdapter.Close(); err != nil {
			multiErr = multierror.Append(multiErr, fmt.Errorf("[%s] Error closing snowflake stage: %v", s.ID(), err))
		}
	}

	if err := s.close(); err != nil {
		multiErr = multierror.Append(multiErr, err)
	}

	return
}<|MERGE_RESOLUTION|>--- conflicted
+++ resolved
@@ -154,29 +154,6 @@
 	return snowflakeAdapter, nil
 }
 
-<<<<<<< HEAD
-//Store process events and stores with storeTable() func
-//returns store result per table, failed events (group of events which are failed to process) and err
-func (s *Snowflake) Store(fileName string, objects []map[string]interface{}, alreadyUploadedTables map[string]bool, needCopyEvent bool) (map[string]*StoreResult, *events.FailedEvents, *events.SkippedEvents, error) {
-	_, tableHelper := s.getAdapters()
-	flatData, failedEvents, skippedEvents, err := s.processor.ProcessEvents(fileName, objects, alreadyUploadedTables, needCopyEvent)
-	if err != nil {
-		return nil, nil, nil, err
-	}
-
-	//update cache with failed events
-	for _, failedEvent := range failedEvents.Events {
-		s.eventsCache.Error(s.IsCachingDisabled(), s.ID(), string(failedEvent.Event), failedEvent.Error)
-	}
-	//update cache and counter with skipped events
-	for _, skipEvent := range skippedEvents.Events {
-		s.eventsCache.Skip(s.IsCachingDisabled(), s.ID(), string(skipEvent.Event), skipEvent.Error)
-	}
-
-	storeFailedEvents := true
-	tableResults := map[string]*StoreResult{}
-	for _, fdata := range flatData {
-=======
 //storeTable check table schema
 //and store data into one table via stage (google cloud storage or s3)
 func (s *Snowflake) storeTable(fdata *schema.ProcessedFile) (*adapters.Table, error) {
@@ -184,40 +161,16 @@
 		return s.Abstract.storeTable(fdata)
 	} else {
 		_, tableHelper := s.getAdapters()
->>>>>>> 62d68d84
 		table := tableHelper.MapTableSchema(fdata.BatchHeader)
 		dbTable, err := tableHelper.EnsureTableWithoutCaching(s.ID(), table)
 		if err != nil {
 			return table, err
 		}
 
-<<<<<<< HEAD
-		//events cache
-		writeEventsToCache(s, s.eventsCache, table, fdata, err)
-	}
-
-	//store failed events to fallback only if other events have been inserted ok
-	if storeFailedEvents {
-		return tableResults, failedEvents, skippedEvents, nil
-	}
-
-	return tableResults, nil, skippedEvents, nil
-}
-
-//check table schema
-//and store data into one table via stage (google cloud storage or s3)
-func (s *Snowflake) storeTable(fdata *schema.ProcessedFile, table *adapters.Table) error {
-	_, tableHelper := s.getAdapters()
-	dbTable, err := tableHelper.EnsureTableWithoutCaching(s.ID(), table)
-	if err != nil {
-		return err
-	}
-=======
 		b, header := fdata.GetPayloadBytesWithHeader(schema.VerticalBarSeparatedMarshallerInstance)
 		if err := s.stageAdapter.UploadBytes(fdata.FileName, b); err != nil {
 			return dbTable, err
 		}
->>>>>>> 62d68d84
 
 		if err := s.snowflakeAdapter.Copy(fdata.FileName, dbTable.Name, header); err != nil {
 			return dbTable, fmt.Errorf("Error copying file [%s] from stage to snowflake: %v", fdata.FileName, err)
