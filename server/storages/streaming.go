--- conflicted
+++ resolved
@@ -127,49 +127,50 @@
 					ProcessedEvent: flattenObject,
 					Table:          table,
 				}
-<<<<<<< HEAD
 				_, ok := flattenObject[schema.JitsuUserRecognizedEvent]
 				if ok {
-					if err := sw.streamingStorage.Update(eventContext); err != nil {
-						logging.Errorf("[%s] Error inserting object %s to table [%s]: %v", sw.streamingStorage.ID(), flattenObject.Serialize(), table.Name, err)
-						if IsConnectionError(err) {
+					if updateErr := sw.streamingStorage.Insert(eventContext); updateErr != nil {
+						err := errorj.Decorate(updateErr, "failed to insert event").
+							WithProperty(errorj.DestinationID, sw.streamingStorage.ID()).
+							WithProperty(errorj.DestinationType, sw.streamingStorage.Type())
+
+						var retryInfoInLog string
+						retry := IsConnectionError(err)
+						if retry {
+							retryInfoInLog = "connection problem. event will be re-inserted after 20 seconds\n"
+						}
+						if errorj.IsSystemError(err) {
+							logging.SystemErrorf("%+v\n%sorigin event: %s", err, retryInfoInLog, flattenObject.DebugString())
+						} else {
+							logging.Errorf("%+v\n%sorigin event: %s", err, retryInfoInLog, flattenObject.DebugString())
+						}
+
+						if retry {
 							//retry
 							sw.eventQueue.ConsumeTimed(fact, timestamp.Now().Add(20*time.Second), tokenID)
 						}
-
-						continue
 					}
 				} else {
-					if err := sw.streamingStorage.Insert(eventContext); err != nil {
-						logging.Errorf("[%s] Error inserting object %s to table [%s]: %v", sw.streamingStorage.ID(), flattenObject.Serialize(), table.Name, err)
-						if IsConnectionError(err) {
+					if insertErr := sw.streamingStorage.Insert(eventContext); insertErr != nil {
+						err := errorj.Decorate(insertErr, "failed to insert event").
+							WithProperty(errorj.DestinationID, sw.streamingStorage.ID()).
+							WithProperty(errorj.DestinationType, sw.streamingStorage.Type())
+
+						var retryInfoInLog string
+						retry := IsConnectionError(err)
+						if retry {
+							retryInfoInLog = "connection problem. event will be re-inserted after 20 seconds\n"
+						}
+						if errorj.IsSystemError(err) {
+							logging.SystemErrorf("%+v\n%sorigin event: %s", err, retryInfoInLog, flattenObject.DebugString())
+						} else {
+							logging.Errorf("%+v\n%sorigin event: %s", err, retryInfoInLog, flattenObject.DebugString())
+						}
+
+						if retry {
 							//retry
 							sw.eventQueue.ConsumeTimed(fact, timestamp.Now().Add(20*time.Second), tokenID)
 						}
-
-						continue
-=======
-
-				if insertErr := sw.streamingStorage.Insert(eventContext); insertErr != nil {
-					err := errorj.Decorate(insertErr, "failed to insert event").
-						WithProperty(errorj.DestinationID, sw.streamingStorage.ID()).
-						WithProperty(errorj.DestinationType, sw.streamingStorage.Type())
-
-					var retryInfoInLog string
-					retry := IsConnectionError(err)
-					if retry {
-						retryInfoInLog = "connection problem. event will be re-inserted after 20 seconds\n"
-					}
-					if errorj.IsSystemError(err) {
-						logging.SystemErrorf("%+v\n%sorigin event: %s", err, retryInfoInLog, flattenObject.DebugString())
-					} else {
-						logging.Errorf("%+v\n%sorigin event: %s", err, retryInfoInLog, flattenObject.DebugString())
-					}
-
-					if retry {
-						//retry
-						sw.eventQueue.ConsumeTimed(fact, timestamp.Now().Add(20*time.Second), tokenID)
->>>>>>> ef8a9b4e
 					}
 				}
 			}
