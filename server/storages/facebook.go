package storages

import (
	_ "embed"
	"fmt"
	"github.com/jitsucom/jitsu/server/adapters"
)

//go:embed transform/facebook.js
var facebookTransform string

//Facebook stores events to Facebook Conversion API in stream mode
type Facebook struct {
	HTTPStorage
}

func init() {
	RegisterStorage(StorageType{typeName: FacebookType, createFunc: NewFacebook, isSQL: false})
}

//NewFacebook returns configured Facebook destination
func NewFacebook(config *Config) (storage Storage, err error) {
	defer func() {
		if err != nil && storage != nil {
			storage.Close()
			storage = nil
		}
	}()
	if !config.streamMode {
		return nil, fmt.Errorf("Facebook destination doesn't support %s mode", BatchMode)
	}
	fbConfig := &adapters.FacebookConversionAPIConfig{}
	if err = config.destination.GetDestConfig(config.destination.Facebook, fbConfig); err != nil {
		return
	}

	requestDebugLogger := config.loggerFactory.CreateSQLQueryLogger(config.destinationID)
	fb := &Facebook{}
<<<<<<< HEAD
	err := fb.Init(config, fb)
=======
	err = fb.Init(config)
>>>>>>> 7e8cefb9
	if err != nil {
		return
	}
	storage = fb

	fb.processor.AddJavaScript(facebookTransform)
	fb.processor.SetDefaultUserTransform(`return toFacebook($)`)

	fbAdapter, err := adapters.NewFacebookConversion(fbConfig, &adapters.HTTPAdapterConfiguration{
		DestinationID:  config.destinationID,
		Dir:            config.logEventPath,
		HTTPConfig:     DefaultHTTPConfiguration,
		QueueFactory:   config.queueFactory,
		PoolWorkers:    defaultWorkersPoolSize,
		DebugLogger:    requestDebugLogger,
		ErrorHandler:   fb.ErrorEvent,
		SuccessHandler: fb.SuccessEvent,
	})
	if err != nil {
		return
	}

	fb.adapter = fbAdapter

	//streaming worker (queue reading)
	fb.streamingWorker = newStreamingWorker(config.eventQueue, fb)
	return
}

//Type returns Facebook type
func (fb *Facebook) Type() string {
	return FacebookType
}<|MERGE_RESOLUTION|>--- conflicted
+++ resolved
@@ -36,11 +36,7 @@
 
 	requestDebugLogger := config.loggerFactory.CreateSQLQueryLogger(config.destinationID)
 	fb := &Facebook{}
-<<<<<<< HEAD
-	err := fb.Init(config, fb)
-=======
-	err = fb.Init(config)
->>>>>>> 7e8cefb9
+	err = fb.Init(config, fb)
 	if err != nil {
 		return
 	}
