package main

import (
	"context"
	"encoding/gob"
	"encoding/json"
	"errors"
	"flag"
	"fmt"
	"math/rand"
	"net/http"
	"os"
	"os/signal"
	"path"
	"path/filepath"
	"runtime/debug"
	"strings"
	"syscall"
	"time"

	"github.com/jitsucom/jitsu/server/airbyte"
	"github.com/jitsucom/jitsu/server/cmd"
	"github.com/jitsucom/jitsu/server/config"
	"github.com/jitsucom/jitsu/server/coordination"
	"github.com/jitsucom/jitsu/server/events"
	"github.com/jitsucom/jitsu/server/geo"
	"github.com/jitsucom/jitsu/server/logevents"
	"github.com/jitsucom/jitsu/server/multiplexing"
	"github.com/jitsucom/jitsu/server/plugins"
	"github.com/jitsucom/jitsu/server/runtime"
	"github.com/jitsucom/jitsu/server/schema"
	"github.com/jitsucom/jitsu/server/system"
	"github.com/jitsucom/jitsu/server/timestamp"
	"github.com/jitsucom/jitsu/server/uuid"
	"github.com/jitsucom/jitsu/server/wal"

	"github.com/gin-gonic/gin/binding"
	"github.com/jitsucom/jitsu/server/appconfig"
	"github.com/jitsucom/jitsu/server/appstatus"
	"github.com/jitsucom/jitsu/server/caching"
	"github.com/jitsucom/jitsu/server/counters"
	"github.com/jitsucom/jitsu/server/destinations"
	"github.com/jitsucom/jitsu/server/enrichment"
	"github.com/jitsucom/jitsu/server/fallback"
	"github.com/jitsucom/jitsu/server/logfiles"
	"github.com/jitsucom/jitsu/server/logging"
	"github.com/jitsucom/jitsu/server/meta"
	"github.com/jitsucom/jitsu/server/metrics"
	"github.com/jitsucom/jitsu/server/middleware"
	"github.com/jitsucom/jitsu/server/notifications"
	"github.com/jitsucom/jitsu/server/routers"
	"github.com/jitsucom/jitsu/server/safego"
	"github.com/jitsucom/jitsu/server/scheduling"
	"github.com/jitsucom/jitsu/server/singer"
	"github.com/jitsucom/jitsu/server/sources"
	"github.com/jitsucom/jitsu/server/storages"
	"github.com/jitsucom/jitsu/server/synchronization"
	"github.com/jitsucom/jitsu/server/telemetry"
	"github.com/jitsucom/jitsu/server/users"
	"github.com/spf13/viper"
)

//some inner parameters
const (
	//incoming.tok=$token-$timestamp.log
	uploaderFileMask = "incoming.tok=*-20*.log"
	//streaming-archive.dst=$destinationID-$timestamp.log
	streamArchiveFileMask = "streaming-archive*-20*.log"
	streamArchiveEveryS   = 60

	destinationsKey = "destinations"
	sourcesKey      = "sources"

	configNotFound = "! Custom eventnative.yaml wasn't provided\n                            " +
		"! Jitsu server will start, however it will be mostly useless\n                            " +
		"! Please make a custom config file, you can generated a config with https://cloud.jitsu.com.\n                            " +
		"! Configuration documentation: https://jitsu.com/docs/configuration\n                            " +
		"! Add config with `-cfg eventnative.yaml` parameter or put eventnative.yaml to <config_dir> and add mapping\n                            " +
		"! -v <config_dir>/:/home/eventnative/data/config if you're using official Docker image"

	logPathNotWritable = "Since eventnative docker user and owner of mounted dir are different: Please use 'chmod -R 777 your_mount_dir'"
)

var (
	//configSource might be URL or file path to yaml configuration
	configSource     = flag.String("cfg", "", "config source")
	containerizedRun = flag.Bool("cr", false, "containerised run marker")
	dockerHubID      = flag.String("dhid", "", "ID of docker Hub")

	//ldflags
	commit  string
	tag     string
	builtAt string
)

func setAppWorkDir() {
	application, err := os.Executable()
	if err != nil {
		logging.Errorf("Cannot get executable information: %v", err)
	}

	directory := filepath.Dir(application)

	if err = os.Chdir(directory); err != nil {
		logging.Errorf("Cannot setup working directory %v: %v", directory, err)
	}
}

func main() {
	if len(os.Args) >= 2 && os.Args[1] == "replay" {
		cmd.Execute(tag)
		return
	}

	flag.Parse()

	//Configure gob
	gob.Register(json.Number(""))

	//Setup seed for globalRand
	rand.Seed(timestamp.Now().Unix())

	//Setup handlers binding for json parsing numbers into json.Number (not only in float64)
	binding.EnableDecoderUseNumber = true

	//Setup default timezone for timestamp.Now() calls
	time.Local = time.UTC

	// Setup application directory as working directory
	setAppWorkDir()

	if err := appconfig.Read(*configSource, *containerizedRun, configNotFound, "Jitsu Server"); err != nil {
		logging.Fatal("Error while reading application config:", err)
	}

	//parse EN version
	appconfig.RawVersion = tag
	appconfig.BuiltAt = builtAt
	parsed := appconfig.VersionRegex.FindStringSubmatch(tag)
	if len(parsed) == 4 {
		appconfig.MajorVersion = parsed[1]
		appconfig.MinorVersion = parsed[3]
		appconfig.Beta = parsed[2] == "beta"
	}
	if tag == "beta" {
		appconfig.Beta = true
	}

	environment := os.Getenv("ENVIRONMENT")
	if environment != "" {
		dockerHubID = &environment
	}

	if err := appconfig.Init(*containerizedRun, *dockerHubID); err != nil {
		logging.Fatal(err)
	}

	if err := singer.Init(viper.GetString("singer-bridge.python"), viper.GetString("singer-bridge.venv_dir"),
		viper.GetBool("singer-bridge.install_taps"), viper.GetBool("singer-bridge.update_taps"), viper.GetInt("singer-bridge.batch_size"), appconfig.Instance.SingerLogsWriter); err != nil {
		logging.Fatal(err)
	}

	ctx, cancel := context.WithCancel(context.Background())
	if err := airbyte.Init(ctx, *containerizedRun, viper.GetString("airbyte-bridge.config_dir"), viper.GetString("server.volumes.workspace"), viper.GetInt("airbyte-bridge.batch_size"), appconfig.Instance.AirbyteLogsWriter); err != nil {
		logging.Errorf("❌ Airbyte integration is disabled: %v", err)
	}

	//GEO Resolvers
	geoResolversURL := viper.GetString("geo_resolvers")
	if geoResolversURL == "" && appconfig.Instance.ConfiguratorURL != "" {
		geoResolversURL = fmt.Sprintf("%s/api/v1/geo_data_resolvers?token=%s", appconfig.Instance.ConfiguratorURL, appconfig.Instance.ConfiguratorToken)
	}

	geoService := geo.NewService(ctx, geoResolversURL, viper.GetString("geo.maxmind_path"), viper.GetString("maxmind.official_url"))

	enrichment.InitDefault(
		viper.GetString("server.fields_configuration.src_source_ip"),
		viper.GetString("server.fields_configuration.dst_source_ip"),
		viper.GetString("server.fields_configuration.src_ua"),
		viper.GetString("server.fields_configuration.dst_ua"),
	)

	safego.GlobalRecoverHandler = func(value interface{}) {
		logging.Error("panic")
		logging.Error(value)
		logging.Error(string(debug.Stack()))
		notifications.SystemErrorf("Panic:\n%s\n%s", value, string(debug.Stack()))
	}

	//TELEMETRY
	telemetryURL := viper.GetString("server.telemetry")
	if telemetryURL == "" && appconfig.Instance.ConfiguratorURL != "" {
		telemetryURL = fmt.Sprintf("%s/api/v1/telemetry?token=%s", appconfig.Instance.ConfiguratorURL, appconfig.Instance.ConfiguratorToken)
	}

	telemetry.InitFromViper(telemetryURL, notifications.ServiceName, commit, tag, builtAt, *dockerHubID)

	// ** Meta storage **
	metaStorageConfiguration := viper.Sub("meta.storage")
	metaStorage, err := meta.InitializeStorage(metaStorageConfiguration)
	if err != nil {
		logging.Fatalf("Error initializing meta storage: %v", err)
	}

	clusterID := metaStorage.GetOrCreateClusterID(uuid.New())
	systemInfo := runtime.GetInfo()
	telemetry.EnrichSystemInfo(clusterID, systemInfo)

	metricsExported := viper.GetBool("server.metrics.prometheus.enabled")
	metricsRelay := metrics.InitRelay(clusterID, viper.Sub("server.metrics.relay"))
	if metricsExported || metricsRelay != nil {
		metrics.Init(metricsExported)
		if metricsRelay != nil {
			interval := 5 * time.Minute
			if viper.IsSet("server.metrics.relay.interval") {
				interval = viper.GetDuration("server.metrics.relay.interval")
			}

			trigger := metrics.TickerTrigger{Ticker: time.NewTicker(interval)}
			metricsRelay.Run(ctx, trigger, metrics.Registry)
		}
	}

	slackNotificationsWebHook := viper.GetString("notifications.slack.url")
	if slackNotificationsWebHook != "" {
		notifications.Init(notifications.ServiceName, tag, slackNotificationsWebHook, appconfig.Instance.ServerName, logging.Errorf)
	}

	//listen to shutdown signal to free up all resources
	c := make(chan os.Signal, 1)
	signal.Notify(c, syscall.SIGTERM, syscall.SIGINT, syscall.SIGKILL, syscall.SIGHUP)
	go func() {
		<-c
		logging.Info("🤖 * Server is shutting down.. *")

		if metricsRelay != nil {
			metricsRelay.Stop()
		}

		telemetry.ServerStop()
		appstatus.Instance.Idle.Store(true)
		cancel()
		appconfig.Instance.Close()
		telemetry.Flush()
		notifications.Flush()
		time.Sleep(4 * time.Second)
		telemetry.Close()
		//we should close it in the end
		appconfig.Instance.CloseEventsConsumers()
		appconfig.Instance.CloseWriteAheadLog()
		counters.Close()
		notifications.Close()
		appconfig.Instance.CloseLast()
		geoService.Close()
		time.Sleep(time.Second)
		os.Exit(0)
	}()

	//Get logger configuration
	logEventPath := viper.GetString("log.path")
	// Create full path to logs directory if it is necessary
	logging.Infof("📂 Create log.path directory: %q", logEventPath)
	if err := logging.EnsureDir(logEventPath); err != nil {
		logging.Fatalf("log.path: %q cannot be created: %v. %s", logEventPath, err, logPathNotWritable)
	}

	//check if log.path is writable
	if !logging.IsDirWritable(logEventPath) {
		logging.Fatalf("log.path: %q must be writable! %s", logEventPath, logPathNotWritable)
	}
	logRotationMin := viper.GetInt64("log.rotation_min")

	loggerFactory := logevents.NewFactory(logEventPath, logRotationMin, viper.GetBool("log.show_in_server"),
		appconfig.Instance.GlobalDDLLogsWriter, appconfig.Instance.GlobalQueryLogsWriter, viper.GetBool("log.async_writers"),
		viper.GetInt("log.pool.size"))

	// ** Coordination Service **
	var coordinationService *coordination.Service
	if viper.IsSet("coordination") {
		coordinationService, err = initializeCoordinationService(ctx, metaStorageConfiguration)
		if err != nil {
			logging.Fatalf("Failed to initiate coordination service: %v", err)
		}
	}

	if coordinationService == nil {
		//inmemory service (default)
		logging.Info("❌ Coordination service isn't provided. Jitsu server is working in single-node mode. " +
			"\n\tRead about scaling Jitsu to multiple nodes: https://jitsu.com/docs/other-features/scaling-eventnative")
		coordinationService = coordination.NewInMemoryService(appconfig.Instance.ServerName)
		telemetry.Coordination("inmemory")
	}

	// ** Destinations **
	//events queue
	//by default Redis based if events.queue.redis or meta.storage configured
	//otherwise inmemory
	//to force inmemory set events.queue.inmemory: true
	var eventsQueueFactory *events.QueueFactory
	if viper.GetBool("events.queue.inmemory") {
		eventsQueueFactory, err = initializeEventsQueueFactory(nil)
	} else {
		eventsQueueFactory, err = initializeEventsQueueFactory(metaStorageConfiguration)
	}
	if err != nil {
		logging.Fatal(err)
	}

	// ** Closing Meta Storage and Coordination Service
	// Close after all for saving last task statuses
	appconfig.Instance.ScheduleLastClosing(eventsQueueFactory)
	appconfig.Instance.ScheduleLastClosing(coordinationService)
	appconfig.Instance.ScheduleLastClosing(metaStorage)

	//event counters
	counters.InitEvents(metaStorage)

	//events cache
	eventsCacheEnabled := viper.GetBool("server.cache.enabled")
	eventsCacheSize := viper.GetInt("server.cache.events.size")
	eventsCacheTrimIntervalMs := viper.GetInt("server.cache.events.trim_interval_ms")
	eventsCachePoolSize := viper.GetInt("server.cache.pool.size")
	if eventsCachePoolSize == 0 {
		eventsCachePoolSize = 1
		logging.Infof("server.cache.pool.size can't be 0. Using default value=1 instead")

	}
	eventsCache := caching.NewEventsCache(eventsCacheEnabled, metaStorage, eventsCacheSize, eventsCachePoolSize, eventsCacheTrimIntervalMs)
	appconfig.Instance.ScheduleClosing(eventsCache)

	// ** Retroactive users recognition
	globalRecognitionConfiguration := &config.UsersRecognition{
		Enabled:             viper.GetBool("users_recognition.enabled"),
		AnonymousIDNode:     viper.GetString("users_recognition.anonymous_id_node"),
		IdentificationNodes: viper.GetStringSlice("users_recognition.identification_nodes"),
		UserIDNode:          viper.GetString("users_recognition.user_id_node"),
		PoolSize:            viper.GetInt("users_recognition.pool.size"),
		Compression:         viper.GetString("users_recognition.compression"),
	}

	if err := globalRecognitionConfiguration.Validate(); err != nil {
		logging.Fatalf("Invalid global users recognition configuration: %v", err)
	}

	if globalRecognitionConfiguration.PoolSize == 0 {
		globalRecognitionConfiguration.PoolSize = 1
		logging.Infof("users_recognition.pool.size can't be 0. Using default value=1 instead")
	}

	pluginsMap := viper.GetStringMapString("server.plugins")
	pluginsRepository, err := plugins.NewPluginsRepository(pluginsMap, viper.GetString("server.plugins_cache"))
	if err != nil {
		logging.Fatalf("failed to init plugin repository: %v", err)
	}
	maxColumns := viper.GetInt("server.max_columns")
	logging.Infof("📝 Limit server.max_columns is %d", maxColumns)
	destinationsFactory := storages.NewFactory(ctx, logEventPath, geoService, coordinationService, eventsCache, loggerFactory,
		globalRecognitionConfiguration, metaStorage, eventsQueueFactory, maxColumns)

	//DESTINATIONS
	destinationsURL := viper.GetString(destinationsKey)
	if destinationsURL == "" && appconfig.Instance.ConfiguratorURL != "" {
		destinationsURL = fmt.Sprintf("%s/api/v1/destinations?token=%s", appconfig.Instance.ConfiguratorURL, appconfig.Instance.ConfiguratorToken)
	}

	//Create event destinations
	destinationsService, err := destinations.NewService(viper.Sub(destinationsKey), destinationsURL, destinationsFactory, loggerFactory, viper.GetBool("server.strict_auth_tokens"))
	if err != nil {
		logging.Fatal(err)
	}
	appconfig.Instance.ScheduleClosing(destinationsService)

	userRecognitionStorage, err := users.InitializeStorage(globalRecognitionConfiguration.Enabled, metaStorageConfiguration)
	if err != nil {
		logging.Fatalf("Error initializing users recognition storage: %v", err)
	}

	usersRecognitionService, err := users.NewRecognitionService(userRecognitionStorage, destinationsService, globalRecognitionConfiguration, viper.GetString("server.fields_configuration.user_agent_path"))
	if err != nil {
		logging.Fatal(err)
	}
	appconfig.Instance.ScheduleClosing(usersRecognitionService)

	// ** Sources **

	//Create source&collection sync scheduler
	cronScheduler := scheduling.NewCronScheduler()
	appconfig.Instance.ScheduleClosing(cronScheduler)

	//SOURCES
	//Create sources
	sourcesURL := viper.GetString(sourcesKey)
	if sourcesURL == "" && appconfig.Instance.ConfiguratorURL != "" {
		sourcesURL = fmt.Sprintf("%s/api/v1/sources?token=%s", appconfig.Instance.ConfiguratorURL, appconfig.Instance.ConfiguratorToken)
	}

	sourceService, err := sources.NewService(ctx, viper.Sub(sourcesKey), sourcesURL, destinationsService, metaStorage, cronScheduler)
	if err != nil {
		logging.Fatal("Error creating sources service:", err)
	}
	appconfig.Instance.ScheduleClosing(sourceService)

	storeTasksLogsForLastRuns := viper.GetInt("server.sync_tasks.store_logs.last_runs")
	//Create sync task service
	taskService := synchronization.NewTaskService(sourceService, destinationsService, metaStorage, coordinationService, storeTasksLogsForLastRuns)

	poolSize := viper.GetInt("server.sync_tasks.pool.size")
	if poolSize > 0 {
		logging.Infof("Sources sync task executor pool size: %d", poolSize)
		//Start cron scheduler
		if taskService.IsConfigured() {
			cronScheduler.Start(taskService.ScheduleSyncFunc)
		}

<<<<<<< HEAD
		notificationScene := &synchronization.NotificationScene{
=======
		notificationCtx := &synchronization.NotificationContext{
>>>>>>> eb329fb0
			ServiceName: notifications.ServiceName,
			Version:     tag,
			ServerName:  appconfig.Instance.ServerName,
			UIBaseURL:   viper.GetString("ui.base_url"),
		}

<<<<<<< HEAD
		taskExecutorBase := &synchronization.TaskExecutorBase{
=======
		taskExecutorContext := &synchronization.TaskExecutorContext{
>>>>>>> eb329fb0
			SourceService:         sourceService,
			DestinationService:    destinationsService,
			MetaStorage:           metaStorage,
			CoordinationService:   coordinationService,
			StalledThreshold:      time.Duration(viper.GetInt("server.sync_tasks.stalled.last_heartbeat_threshold_seconds")) * time.Second,
			LastActivityThreshold: time.Duration(viper.GetInt("server.sync_tasks.stalled.last_activity_threshold_minutes")) * time.Minute,
			ObserverStalledEvery:  time.Duration(viper.GetInt("server.sync_tasks.stalled.observe_stalled_every_seconds")) * time.Second,
<<<<<<< HEAD
			NotificationService:   synchronization.NewNotificationService(notificationScene, viper.GetStringMap("notifications")),
		}

		//Create task executor
		taskExecutor, err := synchronization.NewTaskExecutor(poolSize, taskExecutorBase)
=======
			NotificationService:   synchronization.NewNotificationService(notificationCtx, viper.GetStringMap("notifications")),
		}

		//Create task executor
		taskExecutor, err := synchronization.NewTaskExecutor(poolSize, taskExecutorContext)
>>>>>>> eb329fb0
		if err != nil {
			logging.Fatal("Error creating sources sync task executor:", err)
		}
		appconfig.Instance.ScheduleClosing(taskExecutor)
	} else {
		logging.Warnf("Sources sync task executor pool size: %d. Task executor is disabled.", poolSize)
	}

	//for now use the same interval as for log rotation
	uploaderRunInterval := viper.GetInt("log.rotation_min")
	//Uploader must read event logger directory
	uploader, err := logfiles.NewUploader(logEventPath, uploaderFileMask, uploaderRunInterval, destinationsService)
	if err != nil {
		logging.Fatal("Error while creating file uploader", err)
	}
	uploader.Start()

	//Streaming events archiver
	periodicArchiver := logfiles.NewPeriodicArchiver(streamArchiveFileMask, path.Join(logEventPath, logevents.ArchiveDir), time.Duration(streamArchiveEveryS)*time.Second)
	appconfig.Instance.ScheduleClosing(periodicArchiver)

	adminToken := viper.GetString("server.admin_token")
	if strings.HasPrefix(adminToken, "demo") {
		logging.Error("\t⚠️ Please replace server.admin_token (CLUSTER_ADMIN_TOKEN env variable) with any random string or uuid before deploying anything to production. Otherwise security of the platform can be compromised")
	}

	fallbackService, err := fallback.NewService(logEventPath, destinationsService, usersRecognitionService)
	if err != nil {
		logging.Fatal("Error creating fallback service:", err)
	}

	//** Segment API
	//field mapper
	mappings, err := schema.ConvertOldMappings(config.Default, viper.GetStringSlice("compatibility.segment.endpoint"))
	if err != nil {
		logging.Fatal("Error converting Segment endpoint mappings:", err)
	}
	segmentRequestFieldsMapper, _, err := schema.NewFieldMapper(mappings)
	if err != nil {
		logging.Fatal("Error creating Segment endpoint data mapper:", err)
	}

	//compat mode field mapper
	compatMappings, err := schema.ConvertOldMappings(config.Default, viper.GetStringSlice("compatibility.segment_compat.endpoint"))
	if err != nil {
		logging.Fatal("Error converting Segment compat endpoint mappings:", err)
	}
	segmentCompatRequestFieldsMapper, _, err := schema.NewFieldMapper(compatMappings)
	if err != nil {
		logging.Fatal("Error creating Segment compat endpoint data mapper:", err)
	}

	//version reminder banner in logs
	if tag != "" && !viper.GetBool("server.disable_version_reminder") {
		vn := appconfig.NewVersionReminder(ctx)
		vn.Start()
		appconfig.Instance.ScheduleClosing(vn)
	}

	//SYSTEM
	systemConfigurationURL := viper.GetString("system")
	if systemConfigurationURL == "" && appconfig.Instance.ConfiguratorURL != "" {
		systemConfigurationURL = fmt.Sprintf("%s/api/v1/system/configuration", appconfig.Instance.ConfiguratorURL)
	}
	systemService := system.NewService(systemConfigurationURL)

	//event processors
	apiProcessor := events.NewAPIProcessor()
	bulkProcessor := events.NewBulkProcessor()
	jsProcessor := events.NewJsProcessor(usersRecognitionService, viper.GetString("server.fields_configuration.user_agent_path"))
	pixelProcessor := events.NewPixelProcessor()
	segmentProcessor := events.NewSegmentProcessor(usersRecognitionService)
	processorHolder := events.NewProcessorHolder(apiProcessor, jsProcessor, pixelProcessor, segmentProcessor, bulkProcessor)

	multiplexingService := multiplexing.NewService(destinationsService, eventsCache)
	walService := wal.NewService(logEventPath, loggerFactory.CreateWriteAheadLogger(), multiplexingService, processorHolder)
	appconfig.Instance.ScheduleWriteAheadLogClosing(walService)

	router := routers.SetupRouter(adminToken, metaStorage, destinationsService, sourceService, taskService, fallbackService,
		coordinationService, eventsCache, systemService, segmentRequestFieldsMapper, segmentCompatRequestFieldsMapper, processorHolder,
		multiplexingService, walService, geoService, pluginsRepository)

	telemetry.ServerStart()
	notifications.ServerStart(systemInfo)
	logging.Info("🚀 Started server: " + appconfig.Instance.Authority)
	server := &http.Server{
		Addr:              appconfig.Instance.Authority,
		Handler:           middleware.Cors(router, appconfig.Instance.AuthorizationService.GetClientOrigins),
		ReadTimeout:       time.Second * 60,
		ReadHeaderTimeout: time.Second * 60,
		IdleTimeout:       time.Second * 65,
	}
	logging.Fatal(server.ListenAndServe())
}

//initializeCoordinationService returns configured coordination.Service (redis or inmemory)
func initializeCoordinationService(ctx context.Context, metaStorageConfiguration *viper.Viper) (*coordination.Service, error) {
	//check deprecated etcd
	if viper.GetString("coordination.etcd.endpoint") != "" || viper.IsSet("synchronization_service") {
		return nil, fmt.Errorf("coordination.etcd is no longer supported. Please use Redis instead. Read more about coordination service https://jitsu.com/docs/deployment/scale#redis")
	}

	//redis
	//shortcut for meta redis as coordination
	var coordinationRedisConfiguration *viper.Viper
	redisShortcut := viper.GetString("coordination.type")
	if redisShortcut == "redis" {
		if metaStorageConfiguration != nil {
			coordinationRedisConfiguration = metaStorageConfiguration.Sub("redis")
		}

		if coordinationRedisConfiguration == nil || coordinationRedisConfiguration.GetString("host") == "" {
			//coordination.type is set but no Redis provided (e.g. in case of solo jitsucom/server without Redis)
			return nil, nil
		}
	} else {
		//plain redis configuration
		coordinationRedisConfiguration = viper.Sub("coordination.redis")
	}

	//configured
	if coordinationRedisConfiguration != nil {
		host := coordinationRedisConfiguration.GetString("host")
		if host == "" {
			return nil, errors.New("coordination.redis.host is required config parameter")
		}

		telemetry.Coordination("redis")
		factory := meta.NewRedisPoolFactory(host,
			coordinationRedisConfiguration.GetInt("port"),
			coordinationRedisConfiguration.GetString("password"),
			coordinationRedisConfiguration.GetBool("tls_skip_verify"),
			coordinationRedisConfiguration.GetString("sentinel_master_name"))
		factory.CheckAndSetDefaultPort()
		return coordination.NewRedisService(ctx, appconfig.Instance.ServerName, factory)
	}

	return nil, errors.New("Unknown coordination configuration. Currently only [redis] is supported. " +
		"\n\tRead more about coordination service configuration: https://jitsu.com/docs/deployment/scale#coordination")
}

//initializeEventsQueueFactory returns configured events.QueueFactory (redis or inmemory)
func initializeEventsQueueFactory(metaStorageConfiguration *viper.Viper) (*events.QueueFactory, error) {
	var redisConfigurationSource *viper.Viper

	if metaStorageConfiguration != nil {
		//redis config from meta.storage section
		redisConfigurationSource = metaStorageConfiguration.Sub("redis")
	}

	//get redis configuration from separated config section if configured
	if viper.GetString("events.queue.redis.host") != "" {
		redisConfigurationSource = viper.Sub("events.queue.redis")
	}

	var pollTimeout time.Duration
	var eventsQueueRedisPool *meta.RedisPool
	var err error
	if redisConfigurationSource != nil && redisConfigurationSource.GetString("host") != "" {
		factory := meta.NewRedisPoolFactory(redisConfigurationSource.GetString("host"),
			redisConfigurationSource.GetInt("port"),
			redisConfigurationSource.GetString("password"),
			redisConfigurationSource.GetBool("tls_skip_verify"),
			redisConfigurationSource.GetString("sentinel_master_name"))
		opts := meta.DefaultOptions
		opts.MaxActive = 5000
		factory.WithOptions(opts)
		pollTimeout = factory.GetOptions().DefaultDialReadTimeout
		factory.CheckAndSetDefaultPort()
		eventsQueueRedisPool, err = factory.Create()
		if err != nil {
			return nil, fmt.Errorf("error creating events queue redis pool: %v", err)
		}
	}

	return events.NewQueueFactory(eventsQueueRedisPool, pollTimeout), nil
}<|MERGE_RESOLUTION|>--- conflicted
+++ resolved
@@ -412,22 +412,14 @@
 			cronScheduler.Start(taskService.ScheduleSyncFunc)
 		}
 
-<<<<<<< HEAD
-		notificationScene := &synchronization.NotificationScene{
-=======
 		notificationCtx := &synchronization.NotificationContext{
->>>>>>> eb329fb0
 			ServiceName: notifications.ServiceName,
 			Version:     tag,
 			ServerName:  appconfig.Instance.ServerName,
 			UIBaseURL:   viper.GetString("ui.base_url"),
 		}
 
-<<<<<<< HEAD
-		taskExecutorBase := &synchronization.TaskExecutorBase{
-=======
 		taskExecutorContext := &synchronization.TaskExecutorContext{
->>>>>>> eb329fb0
 			SourceService:         sourceService,
 			DestinationService:    destinationsService,
 			MetaStorage:           metaStorage,
@@ -435,19 +427,11 @@
 			StalledThreshold:      time.Duration(viper.GetInt("server.sync_tasks.stalled.last_heartbeat_threshold_seconds")) * time.Second,
 			LastActivityThreshold: time.Duration(viper.GetInt("server.sync_tasks.stalled.last_activity_threshold_minutes")) * time.Minute,
 			ObserverStalledEvery:  time.Duration(viper.GetInt("server.sync_tasks.stalled.observe_stalled_every_seconds")) * time.Second,
-<<<<<<< HEAD
-			NotificationService:   synchronization.NewNotificationService(notificationScene, viper.GetStringMap("notifications")),
-		}
-
-		//Create task executor
-		taskExecutor, err := synchronization.NewTaskExecutor(poolSize, taskExecutorBase)
-=======
 			NotificationService:   synchronization.NewNotificationService(notificationCtx, viper.GetStringMap("notifications")),
 		}
 
 		//Create task executor
 		taskExecutor, err := synchronization.NewTaskExecutor(poolSize, taskExecutorContext)
->>>>>>> eb329fb0
 		if err != nil {
 			logging.Fatal("Error creating sources sync task executor:", err)
 		}
