--- conflicted
+++ resolved
@@ -322,14 +322,11 @@
 		logging.Fatalf("Invalid global users recognition configuration: %v", err)
 	}
 
-<<<<<<< HEAD
-=======
 	if globalRecognitionConfiguration.PoolSize == 0 {
 		globalRecognitionConfiguration.PoolSize = 1
 		logging.Infof("users_recognition.pool.size can't be 0. Using default value=1 instead")
 	}
 
->>>>>>> e88cd120
 	pluginsMap := viper.GetStringMapString("server.plugins")
 	pluginsRepository, err := plugins.NewPluginsRepository(pluginsMap, viper.GetString("server.plugins_cache"))
 	if err != nil {
@@ -352,11 +349,7 @@
 		logging.Fatalf("Error initializing users recognition storage: %v", err)
 	}
 
-<<<<<<< HEAD
-	usersRecognitionService, err := users.NewRecognitionService(userRecognitionStorage, destinationsService, globalRecognitionConfiguration, logEventPath)
-=======
 	usersRecognitionService, err := users.NewRecognitionService(userRecognitionStorage, destinationsService, globalRecognitionConfiguration)
->>>>>>> e88cd120
 	if err != nil {
 		logging.Fatal(err)
 	}
@@ -544,22 +537,14 @@
 	var pollTimeout time.Duration
 	var eventsQueueRedisPool *meta.RedisPool
 	var err error
-<<<<<<< HEAD
-	if redisConfigurationSource != nil {
-=======
 	if redisConfigurationSource != nil && redisConfigurationSource.GetString("host") != "" {
->>>>>>> e88cd120
 		factory := meta.NewRedisPoolFactory(redisConfigurationSource.GetString("host"),
 			redisConfigurationSource.GetInt("port"),
 			redisConfigurationSource.GetString("password"),
 			redisConfigurationSource.GetBool("tls_skip_verify"),
 			redisConfigurationSource.GetString("sentinel_master_name"))
 		opts := meta.DefaultOptions
-<<<<<<< HEAD
-		opts.MaxActive = 1000
-=======
 		opts.MaxActive = 5000
->>>>>>> e88cd120
 		factory.WithOptions(opts)
 		pollTimeout = factory.GetOptions().DefaultDialReadTimeout
 		factory.CheckAndSetDefaultPort()
