--- conflicted
+++ resolved
@@ -11,19 +11,9 @@
 	"github.com/jitsucom/jitsu/server/logging"
 	"github.com/jitsucom/jitsu/server/safego"
 	"go.uber.org/atomic"
-<<<<<<< HEAD
-)
-
-const (
-	recognitionPayloadPerFile = 2000
-	lockFile                  = "lock.lock"
-)
-
-=======
 	"strings"
 )
 
->>>>>>> e88cd120
 //RecognitionService has a thread pool under the hood
 //saves anonymous events in meta storage
 //rewrites recognized events
@@ -37,25 +27,11 @@
 }
 
 //NewRecognitionService creates a new RecognitionService if metaStorage configuration exists
-<<<<<<< HEAD
-func NewRecognitionService(storage Storage, destinationService *destinations.Service, configuration *config.UsersRecognition, logEventPath string) (*RecognitionService, error) {
-=======
 func NewRecognitionService(storage Storage, destinationService *destinations.Service, configuration *config.UsersRecognition) (*RecognitionService, error) {
->>>>>>> e88cd120
 	if !configuration.IsEnabled() {
 		logging.Info("❌ Users recognition is not enabled. Read how to enable them: https://jitsu.com/docs/other-features/retroactive-user-recognition")
 		//return closed
 		return &RecognitionService{closed: atomic.NewBool(true)}, nil
-<<<<<<< HEAD
-	}
-
-	if storage.Type() == DummyStorageType {
-		if configuration.IsEnabled() {
-			logging.Errorf("Users recognition requires 'users_recognition.redis' or 'meta.storage' configuration")
-		}
-		//return closed
-		return &RecognitionService{closed: atomic.NewBool(true)}, nil
-=======
 	}
 
 	if storage.Type() == DummyStorageType {
@@ -72,51 +48,28 @@
 		logging.Infof("[users recognition] uses GZIP compression")
 	} else {
 		compressor = &DummyCompressor{}
->>>>>>> e88cd120
 	}
 
 	service := &RecognitionService{
 		destinationService: destinationService,
 		storage:            storage,
-<<<<<<< HEAD
-=======
 		compressor:         compressor,
->>>>>>> e88cd120
 		queue:              newQueue(),
 		closed:             atomic.NewBool(false),
 	}
 
-<<<<<<< HEAD
-	rs.start()
-=======
 	for i := 0; i < configuration.PoolSize; i++ {
 		safego.RunWithRestart(service.startObserver)
 	}
->>>>>>> e88cd120
 
 	return service, nil
 }
 
-<<<<<<< HEAD
-func (rs *RecognitionService) start() {
-	safego.RunWithRestart(func() {
-		for {
-			if rs.closed.Load() {
-				break
-			}
-
-			rp, err := rs.queue.DequeueBlock()
-			if err != nil {
-				if rs.closed.Load() {
-					continue
-				}
-=======
 func (rs *RecognitionService) startObserver() {
 	for {
 		if rs.closed.Load() {
 			break
 		}
->>>>>>> e88cd120
 
 		rp, err := rs.queue.DequeueBlock()
 		if err != nil {
@@ -124,23 +77,6 @@
 				continue
 			}
 
-<<<<<<< HEAD
-			for destinationID, identifiers := range rp.DestinationsIdentifiers {
-				if identifiers.IsAllIdentificationValuesFilled() {
-					// Run pipeline only if all identification values were recognized,
-					// it is needed to update all other anonymous events
-					err = rs.runPipeline(destinationID, identifiers)
-					if err != nil {
-						logging.SystemErrorf("[%s] Error running recognizing pipeline: %v", destinationID, err)
-					}
-				} else {
-					// If some identification value is missing - event is still anonymous
-					err = rs.storage.SaveAnonymousEvent(destinationID, identifiers.AnonymousID, identifiers.EventID, string(rp.EventBytes))
-					if err != nil {
-						logging.SystemErrorf("[%s] Error saving event with anonymous id %s: %v", destinationID, identifiers.AnonymousID, err)
-					}
-				}
-=======
 			logging.SystemErrorf("Error reading recognition payload from queue: %v", err)
 			continue
 		}
@@ -149,7 +85,6 @@
 			logging.SystemError(err)
 			if err := rs.queue.Enqueue(rp); err != nil {
 				logging.SystemErrorf("Error writing recognition payload [%v]: %v", rp, err)
->>>>>>> e88cd120
 			}
 		}
 	}
@@ -175,17 +110,10 @@
 		return
 	}
 
-<<<<<<< HEAD
-	rp := &RecognitionPayload{EventBytes: []byte(event.Serialize()), DestinationsIdentifiers: destinationIdentifiers}
-	if err := rs.queue.Enqueue(rp); err != nil {
-		identifiersBytes, _ := json.Marshal(rp.DestinationsIdentifiers)
-		logging.SystemErrorf("Error saving recognition payload with identifiers [%s] from event [%s] into the queue: %v", string(identifiersBytes), string(rp.EventBytes), err)
-=======
 	rp := &RecognitionPayload{Event: event, EventID: eventID, DestinationIDs: destinationIDs}
 	if err := rs.queue.Enqueue(rp); err != nil {
 		rpBytes, _ := json.Marshal(rp)
 		logging.SystemErrorf("Error saving recognition payload [%s] from event [%s] into the queue: %v", string(rpBytes), rp.Event.Serialize(), err)
->>>>>>> e88cd120
 		return
 	}
 }
@@ -237,9 +165,6 @@
 	return identifiers
 }
 
-<<<<<<< HEAD
-func (rs *RecognitionService) runPipeline(destinationID string, identifiers EventIdentifiers) error {
-=======
 func (rs *RecognitionService) reprocessAnonymousEvents(destinationID string, identifiers EventIdentifiers) error {
 	storageProxy, ok := rs.destinationService.GetDestinationByID(destinationID)
 	if !ok {
@@ -258,7 +183,6 @@
 		return nil
 	}
 
->>>>>>> e88cd120
 	eventsMap, err := rs.storage.GetAnonymousEvents(destinationID, identifiers.AnonymousID)
 	if err != nil {
 		return fmt.Errorf("Error getting anonymous events by destinationID: [%s] and anonymousID: [%s] from storage: %v", destinationID, identifiers.AnonymousID, err)
@@ -304,13 +228,6 @@
 	return nil
 }
 
-<<<<<<< HEAD
-		// Pipeline goes only when event contains full identifiers according to settings,
-		// so all saved events will be recognized and should be removed from storage.
-		err = rs.storage.DeleteAnonymousEvent(destinationID, identifiers.AnonymousID, storedEventID)
-		if err != nil {
-			logging.SystemErrorf("[%s] Error deleting stored recognized event [%s]: %v", destinationID, storedEventID, err)
-=======
 func (rs *RecognitionService) processRecognitionPayload(rp *RecognitionPayload) error {
 	destinationIdentifiers := rs.getDestinationsForRecognition(rp.Event, rp.EventID, rp.DestinationIDs)
 
@@ -326,7 +243,6 @@
 			if err := rs.storage.SaveAnonymousEvent(destinationID, identifiers.AnonymousID, identifiers.EventID, string(compressedEvent)); err != nil {
 				return fmt.Errorf("[%s] Error saving event with anonymous id %s: %v", destinationID, identifiers.AnonymousID, err)
 			}
->>>>>>> e88cd120
 		}
 	}
 
@@ -348,11 +264,6 @@
 		if err := rs.storage.Close(); err != nil {
 			multiErr = multierror.Append(multiErr, fmt.Errorf("error closing users recognition storage: %v", err))
 		}
-<<<<<<< HEAD
-	}
-
-	return
-=======
 	}
 
 	return
@@ -371,5 +282,4 @@
 	}
 
 	return decompressed, nil
->>>>>>> e88cd120
 }