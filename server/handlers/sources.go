package handlers

import (
	"fmt"
	"github.com/gin-gonic/gin"
	"github.com/hashicorp/go-multierror"
	"github.com/jitsucom/jitsu/server/adapters"
	"github.com/jitsucom/jitsu/server/destinations"
	"github.com/jitsucom/jitsu/server/drivers"
	driversbase "github.com/jitsucom/jitsu/server/drivers/base"
	"github.com/jitsucom/jitsu/server/logging"
	"github.com/jitsucom/jitsu/server/meta"
	"github.com/jitsucom/jitsu/server/middleware"
	"github.com/jitsucom/jitsu/server/oauth"
	"github.com/jitsucom/jitsu/server/runner"
	"github.com/jitsucom/jitsu/server/schema"
	"github.com/jitsucom/jitsu/server/sources"
	"github.com/spf13/viper"
	"net/http"
	"strings"
)

//ClearCacheRequest is a dto for ClearCache endpoint
type ClearCacheRequest struct {
	Source     string `json:"source"`
	Collection string `json:"collection"`
}

//SourcesHandler is used for testing sources connection and clean sync cache
type SourcesHandler struct {
	sourcesService      *sources.Service
	metaStorage         meta.Storage
	destinationsService *destinations.Service
}

//NewSourcesHandler returns configured SourcesHandler instance
func NewSourcesHandler(sourcesService *sources.Service, metaStorage meta.Storage, destinations *destinations.Service) *SourcesHandler {
	return &SourcesHandler{sourcesService: sourcesService, metaStorage: metaStorage, destinationsService: destinations}
}

//ClearCacheHandler deletes source state (signature) from meta.Storage
func (sh *SourcesHandler) ClearCacheHandler(c *gin.Context) {
	shouldCleanWarehouse := c.DefaultQuery("delete_warehouse_data", "false") == "true"
	req := &ClearCacheRequest{}
	if err := c.BindJSON(req); err != nil {
		logging.Errorf("Error parsing clear cache request: %v", err)
		c.JSON(http.StatusBadRequest, middleware.ErrResponse("Failed to parse body", err))
		return
	}

	if req.Source == "" {
		req.Source = c.Query("source")
	}
	if req.Collection == "" {
		req.Collection = c.Query("collection")
	}

	if req.Source == "" {
		c.JSON(http.StatusBadRequest, middleware.ErrResponse("'source' is required query parameter", nil))
		return
	}

	source, err := sh.sourcesService.GetSource(req.Source)
	if err != nil {
		c.JSON(http.StatusBadRequest, middleware.ErrResponse("Error getting source by id", err))
		return
	}

	var multiErr error
	for collection, driver := range source.DriverPerCollection {
		if req.Collection != "" && req.Collection != collection {
			continue
		}

		err := sh.metaStorage.DeleteSignature(req.Source, driver.GetCollectionMetaKey())
		if err != nil {
			msg := fmt.Sprintf("Error clearing cache for source: [%s] collection: [%s]: %v", req.Source, collection, err)
			logging.Error(msg)
			multiErr = multierror.Append(multiErr, err)
		}
		if shouldCleanWarehouse {
			multiErr = sh.cleanWarehouse(driver, source.DestinationIDs, req.Source, collection, multiErr)
		}
	}

	if multiErr != nil {
		c.JSON(http.StatusBadRequest, middleware.ErrResponse("Error clearing all collections cache", multiErr))
		return
	}

	c.JSON(http.StatusOK, middleware.OKResponse())
}

func (sh *SourcesHandler) cleanWarehouse(driver driversbase.Driver, destinationIds []string, sourceID string, collection string, multiErr error) error {
	for _, destId := range destinationIds {
		if destProxy, okDestProxy := sh.destinationsService.GetDestinationByID(destId); okDestProxy {
			if dest, okDest := destProxy.Get(); okDest {
				tableNames, err := sh.getTableNames(driver)
				if err != nil {
					multiErr = multierror.Append(multiErr, err)
					continue
				}

				for _, destTableName := range tableNames {
					if err := dest.Clean(destTableName); err != nil {
						if err == adapters.ErrTableNotExist {
							logging.Warnf("Table [%s] doesn't exist for: source: [%s], collection: [%s], destination: [%s]", destTableName, sourceID, collection, destId)
							continue
						}

						msg := fmt.Sprintf("Error cleaning warehouse for: source: [%s], collection: [%s], tableName: [%s], destination: [%s]: %v", sourceID, collection, destTableName, destId, err)
						logging.Error(msg)
						multiErr = multierror.Append(multiErr, err)
					}
				}
			}
		}
	}

	return multiErr
}

//getTableNames returns CLI tables if ready or just one table if not CLI
//reformat table names
func (sh *SourcesHandler) getTableNames(driver driversbase.Driver) ([]string, error) {
	if cliDriver, ok := driver.(driversbase.CLIDriver); ok {
		ready, err := cliDriver.Ready()
		if !ready {
			return nil, err
		}

		var tableNames []string
		for _, destTableName := range cliDriver.GetStreamTableNameMapping() {
			tableNames = append(tableNames, schema.Reformat(destTableName))
		}

		return tableNames, nil
	}

	return []string{schema.Reformat(driver.GetCollectionTable())}, nil
}

//TestSourcesHandler tests source connection
//returns:
//  200 with status ok if a connection is ok
//  200 with status pending if source isn't ready
//  200 with status pending and error in body if source isn't ready and has previous error
//  400 with error if a connection failed
func (sh *SourcesHandler) TestSourcesHandler(c *gin.Context) {
	sourceConfig := &driversbase.SourceConfig{}
	if err := c.BindJSON(sourceConfig); err != nil {
		logging.Errorf("Error parsing source body: %v", err)
		c.JSON(http.StatusBadRequest, middleware.ErrResponse("Failed to parse body", err))
		return
	}
	err := testSourceConnection(sourceConfig)
	if err != nil {
		if err == runner.ErrNotReady {
			c.JSON(http.StatusOK, middleware.PendingResponse())
			return
		}

		c.JSON(http.StatusBadRequest, middleware.ErrResponse("", err))
		return
	}

	c.JSON(http.StatusOK, middleware.OKResponse())
}

//OauthFields returns object with source config field that can be preconfigured on server side.
//Along with info what env pr yaml path need to configure field and current status (provided on server side or not)
func (sh *SourcesHandler) OauthFields(c *gin.Context) {
	res := make(map[string]interface{})
<<<<<<< HEAD
	for k, v := range oathFields {
		fieldObject := make(map[string]interface{})
		fieldObject["env_name"] = strings.ReplaceAll(strings.ToUpper(v), ".", "_")
		fieldObject["yaml_path"] = v
		fieldObject["provided"] = viper.GetString(v) != ""
		res[k] = fieldObject
=======
	sourceType := c.Param("sourceType")
	oathFields, ok := oauth.Fields[sourceType]
	if ok {
		for k, v := range oathFields {
			fieldObject := make(map[string]interface{})
			fieldObject["env_name"] = strings.ReplaceAll(strings.ToUpper(v), ".", "_")
			fieldObject["yaml_path"] = v
			fieldObject["provided"] = viper.GetString(v) != ""
			res[k] = fieldObject
		}
>>>>>>> a4ac1903
	}
	c.JSON(http.StatusOK, res)
}

func testSourceConnection(config *driversbase.SourceConfig) error {
	testConnectionFunc, ok := driversbase.DriverTestConnectionFuncs[config.Type]
	if !ok {
		return drivers.ErrUnknownSource
	}

	return testConnectionFunc(config)
}<|MERGE_RESOLUTION|>--- conflicted
+++ resolved
@@ -171,14 +171,6 @@
 //Along with info what env pr yaml path need to configure field and current status (provided on server side or not)
 func (sh *SourcesHandler) OauthFields(c *gin.Context) {
 	res := make(map[string]interface{})
-<<<<<<< HEAD
-	for k, v := range oathFields {
-		fieldObject := make(map[string]interface{})
-		fieldObject["env_name"] = strings.ReplaceAll(strings.ToUpper(v), ".", "_")
-		fieldObject["yaml_path"] = v
-		fieldObject["provided"] = viper.GetString(v) != ""
-		res[k] = fieldObject
-=======
 	sourceType := c.Param("sourceType")
 	oathFields, ok := oauth.Fields[sourceType]
 	if ok {
@@ -189,7 +181,6 @@
 			fieldObject["provided"] = viper.GetString(v) != ""
 			res[k] = fieldObject
 		}
->>>>>>> a4ac1903
 	}
 	c.JSON(http.StatusOK, res)
 }
