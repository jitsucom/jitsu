--- conflicted
+++ resolved
@@ -1,45 +1,38 @@
 // noinspection ExceptionCaughtLocallyJS
 
-const __jts_log__ = [];
+const __jts_log__ = []
 
 for (let level of ["trace", "info", "warn", "error"]) {
   console[level] = (...args) => {
-    let message = (args ?? [])
-      .map((arg) => {
-        if (typeof arg === "object") {
-          try {
-            return JSON.stringify(arg, null, 2);
-          } catch (e) {
-            // convert to string
-          }
-        }
-
-        return arg + "";
-      })
-      .join(" ");
-
-    __jts_log__.push({ level, message });
-  };
-}
-
-console["log"] = console.info;
-console["dir"] = (arg) => console.log(Object.keys(arg));
-
-<<<<<<< HEAD
-const readline = require("readline");
-const fetch = require("node-fetch");
-const { NodeVM } = require("vm2");
-=======
+    let message = (args ?? []).map(arg => {
+      if (typeof arg === "object") {
+        try {
+          return JSON.stringify(arg, null, 2)
+        } catch (e) {
+          // convert to string
+        }
+      }
+
+      return arg + ""
+    }).join(" ")
+
+
+    __jts_log__.push({level, message})
+  }
+}
+
+console["log"] = console.info
+console["dir"] = (arg) => console.log(Object.keys(arg))
+
 const readline = require("readline")
 const fetch = require("node-fetch")
 const {NodeVM} = require("vm2")
 const fs = require("fs")
 const path = require("path")
->>>>>>> 1514930a
 
 const send = (data) => {
-  process.stdout.write("\nJ:" + data + "\n");
-};
+  process.stdout.write("\nJ:" + data + "\n")
+}
 
 const reply = async (result, error) => {
   let data = {
@@ -49,37 +42,35 @@
     error: !!error ? error.toString() : null,
     stack: !!error && !!error.stack ? error.stack.toString() : null,
     log: __jts_log__,
-  };
+  }
 
   try {
-    await send(JSON.stringify(data));
+    await send(JSON.stringify(data))
   } catch (error) {
     let edata = {
       type: "_JITSU_SCRIPT_RESULT",
       ok: false,
-      error: `Failed to send reply data ${JSON.stringify(data)}: ${error}`,
-    };
-
-    await send(JSON.stringify(edata));
+      error: `Failed to send reply data ${JSON.stringify(data)}: ${error}`
+    }
+
+    await send(JSON.stringify(edata))
   } finally {
-    __jts_log__.length = 0;
-  }
-};
+    __jts_log__.length = 0
+  }
+}
 
 //
 // Sandboxing
 //
 
-const os = require("os");
+const os = require("os")
 
 function mockModule(moduleName, knownSymbols) {
   return new Proxy(
     {},
     {
       set(target, prop, value, receiver) {
-        throw new Error(
-          `Called ${moduleName}.${prop.toString()} with ${value} & ${receiver}`
-        );
+        throw new Error(`Called ${moduleName}.${prop.toString()} with ${value} & ${receiver}`)
       },
       get: (target, prop) => {
         let known = knownSymbols[prop.toString()];
@@ -98,19 +89,12 @@
 }
 
 function throwOnMethods(module, members) {
-  return members.reduce(
-    (obj, key) => ({ ...obj, [key]: throwOnCall(module, key) }),
-    {}
-  );
+  return members.reduce((obj, key) => ({...obj, [key]: throwOnCall(module, key)}), {});
 }
 
 function throwOnCall(module, prop) {
   return (...args) => {
-    throw new Error(
-      `Call to ${module}.${prop} is not allowed. Call arguments: ${[
-        ...args,
-      ].join(", ")}`
-    );
+    throw new Error(`Call to ${module}.${prop} is not allowed. Call arguments: ${[...args].join(", ")}`);
   };
 }
 
@@ -123,7 +107,7 @@
   emitWarning: process.emitWarning,
 };
 
-const vms = {};
+const vms = {}
 
 const load = async (id, executable, variables, includes) => {
   let vm = new NodeVM({
@@ -161,20 +145,18 @@
       root: "./",
 
       mock: {
-        fs: mockModule("fs", {
-          ...throwOnMethods("fs", ["readFile", "realpath", "lstat"]),
-        }),
-        os: mockModule("os", { platform: os.platform, EOL: os.EOL }),
+        fs: mockModule("fs", {...throwOnMethods("fs", ["readFile", "realpath", "lstat"])}),
+        os: mockModule("os", {platform: os.platform, EOL: os.EOL}),
         process: mockModule("process", processOverloads),
         child_process: {},
       },
-      resolve: (moduleName) => {
+      resolve: moduleName => {
         throw new Error(
           `The extension calls require('${moduleName}') which is not system module. Rollup should have linked it into JS code.`
         );
       },
     },
-  });
+  })
 
   let file = path.join(process.cwd(), `${id}.js`)
   fs.writeFileSync(file, (includes ?? []).join("\n") + "\n" + executable)
@@ -183,124 +165,105 @@
     file,
     value: await vm.runFile(file),
     sandbox: vm.sandbox,
-  };
-};
+  }
+}
 
 const unload = (id) => {
-<<<<<<< HEAD
-  delete vms[id];
-};
-=======
   if (id in vms) {
     fs.rmSync(vms.file)
   }
 
   delete vms[id]
 }
->>>>>>> 1514930a
 
 const vm = (id) => {
   if (id in vms) {
-    return vms[id];
-  }
-
-  throw "__load_required__";
-};
+    return vms[id]
+  }
+
+  throw "__load_required__"
+}
 
 //
 // Transport
 //
 
-readline
-  .createInterface({
-    input: process.stdin,
-  })
-  .on("line", async (line) => {
-    let req = {};
-    try {
-      req = JSON.parse(line);
-    } catch (error) {
-      await reply(
-        null,
-        `Failed to parse incoming IPC request [${line}]: ${error}`
-      );
-      return;
+readline.createInterface({
+  input: process.stdin
+}).on("line", async (line) => {
+  let req = {}
+  try {
+    req = JSON.parse(line)
+  } catch (error) {
+    await reply(null, `Failed to parse incoming IPC request [${line}]: ${error}`)
+    return
+  }
+
+  if (!req.command) {
+    await reply(null, `Command is not specified`)
+    return
+  }
+
+  let payload = req.payload
+  let result = undefined
+  try {
+    let exec = undefined
+    switch (req.command) {
+      case "load":
+        await load(payload.session, payload.executable, payload.variables, payload.includes)
+        break
+      case "describe":
+        exec = await vm(payload.session).value
+        let symbols = {}
+        for (let key of Object.keys(exec)) {
+          let value = exec[key]
+          let symbol = {type: typeof value}
+          if (symbol.type !== "function") {
+            symbol["value"] = value
+          }
+
+          symbols[key] = symbol
+        }
+
+        result = symbols
+        break
+      case "execute":
+        let entry = vm(payload.session)
+        exec = await entry.value
+        let args = payload.args
+        let func = payload.function
+        if (!func || func === "") {
+          if (typeof exec !== "function") {
+            throw new Error(`this executable provides named exports, but an anonymous one was given for execution`)
+          }
+        } else {
+          if (typeof exec === "function") {
+            throw new Error(`this executable provides an anonymous function export, but a named one (${func}) was given for execution`)
+          } else if (!(func in exec)) {
+            throw new Error(`function ${func} does not exist`)
+          }
+        }
+
+        if (func === "validator") {
+          entry.sandbox.fetch = fetch
+        }
+
+        try {
+          result = await (func ? exec[func](...args) : exec(...args))
+        } finally {
+          entry.sandbox.fetch = undefined
+        }
+
+        break
+      case "unload":
+        unload(payload.session)
+        break
+      default:
+        throw new Error(`Unsupported command: ${req.command}`)
     }
 
-    if (!req.command) {
-      await reply(null, `Command is not specified`);
-      return;
-    }
-
-    let payload = req.payload;
-    let result = undefined;
-    try {
-      let exec = undefined;
-      switch (req.command) {
-        case "load":
-          await load(
-            payload.session,
-            payload.executable,
-            payload.variables,
-            payload.includes
-          );
-          break;
-        case "describe":
-          exec = await vm(payload.session).value;
-          let symbols = {};
-          for (let key of Object.keys(exec)) {
-            let value = exec[key];
-            let symbol = { type: typeof value };
-            if (symbol.type !== "function") {
-              symbol["value"] = value;
-            }
-
-            symbols[key] = symbol;
-          }
-
-          result = symbols;
-          break;
-        case "execute":
-          let entry = vm(payload.session);
-          exec = await entry.value;
-          let args = payload.args;
-          let func = payload.function;
-          if (!func || func === "") {
-            if (typeof exec !== "function") {
-              throw new Error(
-                `this executable provides named exports, but an anonymous one was given for execution`
-              );
-            }
-          } else {
-            if (typeof exec === "function") {
-              throw new Error(
-                `this executable provides an anonymous function export, but a named one (${func}) was given for execution`
-              );
-            } else if (!(func in exec)) {
-              throw new Error(`function ${func} does not exist`);
-            }
-          }
-
-          if (func === "validator") {
-            entry.sandbox.fetch = fetch;
-          }
-
-          try {
-            result = await (func ? exec[func](...args) : exec(...args));
-          } finally {
-            entry.sandbox.fetch = undefined;
-          }
-
-          break;
-        case "unload":
-          unload(payload.session);
-          break;
-        default:
-          throw new Error(`Unsupported command: ${req.command}`);
-      }
-
-      await reply(result);
-    } catch (e) {
-      await reply(null, e);
-    }
-  });+    await reply(result)
+  } catch (e) {
+    await reply(null, e)
+  }
+})