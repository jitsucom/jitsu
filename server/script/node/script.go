package node

import (
	_ "embed"
	"fmt"
	"github.com/jitsucom/jitsu/server/script"
	"github.com/jitsucom/jitsu/server/script/ipc"
	"github.com/pkg/errors"
	"regexp"
	"strconv"
	"strings"
	"time"
)

var maxScriptErrors = 3

type Session struct {
	Session string `json:"session"`
}

type Init struct {
	Session
	Executable string                 `json:"executable"`
	Variables  map[string]interface{} `json:"variables,omitempty"`
	Includes   []string               `json:"includes,omitempty"`
}

type Execute struct {
	Session
	Function string        `json:"function,omitempty"`
	Args     []interface{} `json:"args"`
}

type Script struct {
	*Init
	exchanger  *exchanger
	colOffset  int
	rowOffset  int
	errCount   int
	standalone bool
}

func (s *Script) Describe() (script.Symbols, error) {
	value := make(script.Symbols)
	if err := s.exchange(describe, s.Session, &value, nil, 0); err != nil {
		return nil, err
	}

	return value, nil
}

func (s *Script) Execute(name string, args []interface{}, result interface{}) error {
	if args == nil {
		args = make([]interface{}, 0)
	}

	return s.exchange(execute, Execute{Session: s.Session, Function: name, Args: args}, result, nil, 0)
}

func (s *Script) ExecuteWithDataChannel(name string, args []interface{}, result interface{}, dataChannel chan<- interface{}) error {
	if args == nil {
		args = make([]interface{}, 0)
	}

	return s.exchange(execute, Execute{Session: s.Session, Function: name, Args: args}, result, dataChannel, time.Hour)
}

func (s *Script) Close() {
	if s.exchanger != nil {
		_ = s.exchanger.exchangeDirect(unload, s.Session, nil, nil)
		if s.standalone {
			s.exchanger.Kill()
			s.exchanger = nil
		}
	}
}

var vmStackTraceLine = regexp.MustCompile(`^\s*at\s(.*?)\s\(vm\.js:(\d+):(\d+)\)$`)

func (s *Script) exchange(command string, payload, result interface{}, dataChannel chan<- interface{}, timeout time.Duration) error {
	err := s.exchanger.exchange(command, payload, result, dataChannel, timeout)
	if errors.Is(err, ipc.ErrOutOfMemory) {
		s.errCount++
		if s.errCount >= maxScriptErrors {
			return err
		}

		return s.exchange(command, payload, result, dataChannel, timeout)
	}

	switch {
	case err == nil:
		s.errCount = 0
		return nil
	case errors.Is(err, errLoadRequired):
<<<<<<< HEAD
		if err := s.exchanger.exchange(load, s.Init, nil, nil, 0); err != nil {
			return errors.Wrapf(err, "load script %s", s.Session)
=======
		if err := s.exchanger.exchange(load, s.Init, nil); err != nil {
			return s.rewriteJavaScriptStack(err)
>>>>>>> df2f02bb
		}

		return s.exchange(command, payload, result, dataChannel, timeout)
	default:
		s.errCount = 0
		return s.rewriteJavaScriptStack(err)
	}
}

func (s *Script) rewriteJavaScriptStack(err error) error {
	var jsErr jsError
	if !errors.As(err, &jsErr) {
		return err
	}

	if jsErr.stack == "" {
		return err
	}

	lines := strings.Split(jsErr.stack, "\n")
	stack := make([]string, 0)
	for i, line := range lines {
		if i == 0 {
			continue
		}

		match := vmStackTraceLine.FindStringSubmatch(line)
		if len(match) == 0 {
			continue
		}

		function := match[1]
		if function == "module.exports" {
			function = "main"
		}

		row, _ := strconv.Atoi(match[2])
		row -= s.rowOffset + 1 + len(s.Init.Includes)
		if row < 0 {
			return err
		}

		column, _ := strconv.Atoi(match[3])
		if row == 1 {
			column -= s.colOffset
		}

		stack = append(stack, fmt.Sprintf(`  at %s (%d:%d)`, function, row, column))
	}

	jsErr.stack = strings.Trim(jsErr.message+"\n"+strings.Join(stack, "\n"), "\n")
	return jsErr
}<|MERGE_RESOLUTION|>--- conflicted
+++ resolved
@@ -93,13 +93,8 @@
 		s.errCount = 0
 		return nil
 	case errors.Is(err, errLoadRequired):
-<<<<<<< HEAD
 		if err := s.exchanger.exchange(load, s.Init, nil, nil, 0); err != nil {
-			return errors.Wrapf(err, "load script %s", s.Session)
-=======
-		if err := s.exchanger.exchange(load, s.Init, nil); err != nil {
 			return s.rewriteJavaScriptStack(err)
->>>>>>> df2f02bb
 		}
 
 		return s.exchange(command, payload, result, dataChannel, timeout)
