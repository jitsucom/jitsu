package node

import (
	_ "embed"
	"fmt"
	"regexp"
	"strconv"
	"strings"

	"github.com/jitsucom/jitsu/server/script"
	"github.com/jitsucom/jitsu/server/script/ipc"
	"github.com/pkg/errors"
)

var maxScriptErrors = 3

type Session struct {
	Session string `json:"session"`
}

type Init struct {
	Session
	Executable string                 `json:"executable"`
	Variables  map[string]interface{} `json:"variables,omitempty"`
	Includes   []string               `json:"includes,omitempty"`
}

<<<<<<< HEAD
type Response struct {
	Type   string          `json:"type"`
	Ok     bool            `json:"ok"`
	Result json.RawMessage `json:"result,omitempty"`
	Error  string          `json:"error,omitempty"`
	Stack  string          `json:"stack,omitempty"`
	Log    []Log           `json:"log,omitempty"`
=======
type Execute struct {
	Session
	Function string        `json:"function,omitempty"`
	Args     []interface{} `json:"args"`
>>>>>>> 81cf4bac
}

type Script struct {
	*Init
	exchanger *exchanger
	colOffset int
	rowOffset int
	errCount  int
}

func (s *Script) Describe() (script.Symbols, error) {
	value := make(script.Symbols)
<<<<<<< HEAD
	if err := s.exchange(describe, nil, &value, nil, time.Second*5); err != nil {
=======
	if err := s.exchange(describe, s.Session, &value); err != nil {
>>>>>>> 81cf4bac
		return nil, err
	}

	return value, nil
}

func (s *Script) Execute(name string, args []interface{}, result interface{}) error {
	if args == nil {
		args = make([]interface{}, 0)
	}

<<<<<<< HEAD
	return s.exchange(execute, Execute{Function: name, Args: args}, result, nil, time.Second*5)
}

func (s *Script) ExecuteWithDataChannel(name string, args []interface{}, result interface{}, dataChannel chan<- interface{}) error {
	if args == nil {
		args = make([]interface{}, 0)
	}

	return s.exchange(execute, Execute{Function: name, Args: args}, result, dataChannel, time.Hour*1)
}

func (s *Script) Close() {
	if err := s.exchange(kill, nil, nil, nil, time.Second*5); err != nil {
		logging.Warnf("send kill signal failed, killing: %v", err)
		s.Governor.Kill()
	}

	if err := s.Governor.Wait(); err != nil {
		logging.Warnf("wait process failed: %v", err)
	}

	_ = os.RemoveAll(s.File)
}

func (s *Script) exchange(command string, payload, result interface{}, dataChannel chan<- interface{}, timeout time.Duration) error {
	data, err := json.Marshal(Request{
		Command: command,
		Payload: payload,
	})
=======
	return s.exchange(execute, Execute{Session: s.Session, Function: name, Args: args}, result)
}

func (s *Script) Close() {
	_ = s.exchanger.exchangeDirect(unload, s.Session, nil)
}

var vmStackTraceLine = regexp.MustCompile(`^\s*at\s(.*?)\s\(vm\.js:(\d+):(\d+)\)$`)

func (s *Script) exchange(command string, payload, result interface{}) error {
	err := s.exchanger.exchange(command, payload, result)
	if errors.Is(err, ipc.ErrOutOfMemory) {
		s.errCount++
		if s.errCount >= maxScriptErrors {
			return err
		}
>>>>>>> 81cf4bac

		return s.exchange(command, payload, result)
	}

<<<<<<< HEAD
	ctx, cancel := context.WithTimeout(context.Background(), timeout)
	defer cancel()

	start := timestamp.Now()
	newData, err := s.Governor.Exchange(ctx, data, dataChannel)
=======
	switch {
	case err == nil:
		s.errCount = 0
		return nil
	case errors.Is(err, errLoadRequired):
		if err := s.exchanger.exchange(load, s.Init, nil); err != nil {
			return errors.Wrapf(err, "load script %s", s.Session)
		}

		return s.exchange(command, payload, result)
	default:
		s.errCount = 0
		if jsError, ok := err.(jsError); ok {
			return s.rewriteJavaScriptStack(jsError)
		}
>>>>>>> 81cf4bac

		return err
	}
}

func (s *Script) rewriteJavaScriptStack(err jsError) jsError {
	if err.stack == "" {
		return err
	}

	lines := strings.Split(err.stack, "\n")
	stack := make([]string, 0)
	for i, line := range lines {
		if i == 0 {
			continue
		}

		match := vmStackTraceLine.FindStringSubmatch(line)
		if len(match) == 0 {
			continue
		}

		function := match[1]
		if function == "module.exports" {
			function = "main"
		}

<<<<<<< HEAD
	if result != nil && len(resp.Result) > 0 {
		decoder := json.NewDecoder(bytes.NewReader(resp.Result))
		//parse json exactly the same way as it happens in http request processing.
		//transform that does no changes must return exactly the same object as w/o transform
		decoder.UseNumber()
		if err := decoder.Decode(result); err != nil {
=======
		row, _ := strconv.Atoi(match[2])
		row -= s.rowOffset + 1 + len(s.Init.Includes)
		if row < 0 {
>>>>>>> 81cf4bac
			return err
		}

		column, _ := strconv.Atoi(match[3])
		if row == 1 {
			column -= s.colOffset
		}

		stack = append(stack, fmt.Sprintf(`  at %s (%d:%d)`, function, row, column))
	}

	if len(stack) == 0 {
		return err
	}

	err.stack = err.message + "\n" + strings.Join(stack, "\n")
	return err
}<|MERGE_RESOLUTION|>--- conflicted
+++ resolved
@@ -3,13 +3,13 @@
 import (
 	_ "embed"
 	"fmt"
+	"github.com/jitsucom/jitsu/server/script"
+	"github.com/jitsucom/jitsu/server/script/ipc"
+	"github.com/pkg/errors"
 	"regexp"
 	"strconv"
 	"strings"
-
-	"github.com/jitsucom/jitsu/server/script"
-	"github.com/jitsucom/jitsu/server/script/ipc"
-	"github.com/pkg/errors"
+	"time"
 )
 
 var maxScriptErrors = 3
@@ -25,37 +25,24 @@
 	Includes   []string               `json:"includes,omitempty"`
 }
 
-<<<<<<< HEAD
-type Response struct {
-	Type   string          `json:"type"`
-	Ok     bool            `json:"ok"`
-	Result json.RawMessage `json:"result,omitempty"`
-	Error  string          `json:"error,omitempty"`
-	Stack  string          `json:"stack,omitempty"`
-	Log    []Log           `json:"log,omitempty"`
-=======
 type Execute struct {
 	Session
 	Function string        `json:"function,omitempty"`
 	Args     []interface{} `json:"args"`
->>>>>>> 81cf4bac
 }
 
 type Script struct {
 	*Init
-	exchanger *exchanger
-	colOffset int
-	rowOffset int
-	errCount  int
+	exchanger  *exchanger
+	colOffset  int
+	rowOffset  int
+	errCount   int
+	standalone bool
 }
 
 func (s *Script) Describe() (script.Symbols, error) {
 	value := make(script.Symbols)
-<<<<<<< HEAD
-	if err := s.exchange(describe, nil, &value, nil, time.Second*5); err != nil {
-=======
-	if err := s.exchange(describe, s.Session, &value); err != nil {
->>>>>>> 81cf4bac
+	if err := s.exchange(describe, s.Session, &value, nil, 0); err != nil {
 		return nil, err
 	}
 
@@ -67,8 +54,7 @@
 		args = make([]interface{}, 0)
 	}
 
-<<<<<<< HEAD
-	return s.exchange(execute, Execute{Function: name, Args: args}, result, nil, time.Second*5)
+	return s.exchange(execute, Execute{Session: s.Session, Function: name, Args: args}, result, nil, 0)
 }
 
 func (s *Script) ExecuteWithDataChannel(name string, args []interface{}, result interface{}, dataChannel chan<- interface{}) error {
@@ -76,72 +62,47 @@
 		args = make([]interface{}, 0)
 	}
 
-	return s.exchange(execute, Execute{Function: name, Args: args}, result, dataChannel, time.Hour*1)
+	return s.exchange(execute, Execute{Session: s.Session, Function: name, Args: args}, result, dataChannel, time.Hour)
 }
 
 func (s *Script) Close() {
-	if err := s.exchange(kill, nil, nil, nil, time.Second*5); err != nil {
-		logging.Warnf("send kill signal failed, killing: %v", err)
-		s.Governor.Kill()
+	if s.exchanger != nil {
+		_ = s.exchanger.exchangeDirect(unload, s.Session, nil, nil)
+		if s.standalone {
+			s.exchanger.Kill()
+			s.exchanger = nil
+		}
 	}
-
-	if err := s.Governor.Wait(); err != nil {
-		logging.Warnf("wait process failed: %v", err)
-	}
-
-	_ = os.RemoveAll(s.File)
-}
-
-func (s *Script) exchange(command string, payload, result interface{}, dataChannel chan<- interface{}, timeout time.Duration) error {
-	data, err := json.Marshal(Request{
-		Command: command,
-		Payload: payload,
-	})
-=======
-	return s.exchange(execute, Execute{Session: s.Session, Function: name, Args: args}, result)
-}
-
-func (s *Script) Close() {
-	_ = s.exchanger.exchangeDirect(unload, s.Session, nil)
 }
 
 var vmStackTraceLine = regexp.MustCompile(`^\s*at\s(.*?)\s\(vm\.js:(\d+):(\d+)\)$`)
 
-func (s *Script) exchange(command string, payload, result interface{}) error {
-	err := s.exchanger.exchange(command, payload, result)
+func (s *Script) exchange(command string, payload, result interface{}, dataChannel chan<- interface{}, timeout time.Duration) error {
+	err := s.exchanger.exchange(command, payload, result, dataChannel, timeout)
 	if errors.Is(err, ipc.ErrOutOfMemory) {
 		s.errCount++
 		if s.errCount >= maxScriptErrors {
 			return err
 		}
->>>>>>> 81cf4bac
 
-		return s.exchange(command, payload, result)
+		return s.exchange(command, payload, result, dataChannel, timeout)
 	}
 
-<<<<<<< HEAD
-	ctx, cancel := context.WithTimeout(context.Background(), timeout)
-	defer cancel()
-
-	start := timestamp.Now()
-	newData, err := s.Governor.Exchange(ctx, data, dataChannel)
-=======
 	switch {
 	case err == nil:
 		s.errCount = 0
 		return nil
 	case errors.Is(err, errLoadRequired):
-		if err := s.exchanger.exchange(load, s.Init, nil); err != nil {
+		if err := s.exchanger.exchange(load, s.Init, nil, nil, 0); err != nil {
 			return errors.Wrapf(err, "load script %s", s.Session)
 		}
 
-		return s.exchange(command, payload, result)
+		return s.exchange(command, payload, result, dataChannel, timeout)
 	default:
 		s.errCount = 0
 		if jsError, ok := err.(jsError); ok {
 			return s.rewriteJavaScriptStack(jsError)
 		}
->>>>>>> 81cf4bac
 
 		return err
 	}
@@ -169,18 +130,9 @@
 			function = "main"
 		}
 
-<<<<<<< HEAD
-	if result != nil && len(resp.Result) > 0 {
-		decoder := json.NewDecoder(bytes.NewReader(resp.Result))
-		//parse json exactly the same way as it happens in http request processing.
-		//transform that does no changes must return exactly the same object as w/o transform
-		decoder.UseNumber()
-		if err := decoder.Decode(result); err != nil {
-=======
 		row, _ := strconv.Atoi(match[2])
 		row -= s.rowOffset + 1 + len(s.Init.Includes)
 		if row < 0 {
->>>>>>> 81cf4bac
 			return err
 		}
 
