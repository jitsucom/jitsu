package node

import (
	_ "embed"
	"encoding/json"
	"io/ioutil"
	"os"
	"os/exec"
	"path/filepath"
	"reflect"
	"strings"
	"text/template"

	"github.com/jitsucom/jitsu/server/timestamp"

	"github.com/jitsucom/jitsu/server/logging"
	"github.com/jitsucom/jitsu/server/script"
	"github.com/jitsucom/jitsu/server/script/ipc"
	"github.com/pkg/errors"
	uuid "github.com/satori/go.uuid"
)

const (
	executableScriptName = "main.cjs"
	node                 = "node"
	npm                  = "npm"
)

type scriptTemplateValues struct {
	Executable string
	Variables  string
	Includes   string
	LineOffset int
	ColOffset  int
}

var (
	//go:embed script.js
	scriptTemplateContent string
	scriptTemplate, _     = template.New("node_script").Parse(scriptTemplateContent)

	globalDependencies = map[string]string{
		"node-fetch":      "2.6.7",
		"vm2":             "3.9.9",
		"queue-microtask": "1.2.3",
	}
)

var errNodeRequired = errors.New(`node and/or npm is not found in $PATH.
	Jitsu will be functional, however JavaScript Functions won't be available. 
	Please make sure that node (>=16) and npm (>=8) are installed and available. 
	Or use @jitsucom/* docker images where all necessary packages are pre-installed`)

type factory struct{}

func Factory() (script.Factory, error) {
	if _, err := exec.LookPath(node); err != nil {
		return nil, errNodeRequired
	}

	if _, err := exec.LookPath(npm); err != nil {
		return nil, errNodeRequired
	}

	return &factory{}, nil
}

func (f *factory) CreateScript(executable script.Executable, variables map[string]interface{}, includes ...string) (script.Interface, error) {
	startTime := timestamp.Now()

	dir := filepath.Join(os.TempDir(), "jitsu-nodejs-"+uuid.NewV4().String())
	if err := os.RemoveAll(dir); err != nil {
		return nil, errors.Wrapf(err, "purge temp dir '%s'", dir)
	}

	if err := os.MkdirAll(dir, 0755); err != nil {
		return nil, errors.Wrapf(err, "create temp dir '%s'", dir)
	}

	if err := createPackageJSON(dir, packageJSON{}); err != nil {
		return nil, errors.Wrapf(err, "create package.json in '%s'", dir)
	}

	dependencies, err := getDependencies(executable)
	if err != nil {
		return nil, errors.Wrap(err, "get dependencies")
	}

	for _, dependency := range dependencies {
		if err := installNodeModule(dir, dependency); err != nil {
			return nil, err
		}
	}

	for name, version := range globalDependencies {
		if version != "" {
			name += "@" + version
		}

		if err := installNodeModule(dir, name); err != nil {
			return nil, err
		}
	}

	scriptPath := filepath.Join(dir, executableScriptName)
	scriptFile, err := os.Create(scriptPath)
	if err != nil {
		return nil, errors.Wrapf(err, "create main script in '%s'", dir)
	}

	expression, err := f.getExpression(dir, executable)
	if err != nil {
		return nil, errors.Wrapf(err, "get executable expression")
	}

	variables = sanitizeVariables(variables)
	variables["_a"] = "_a"

	variablesJSON, err := json.Marshal(variables)
	variablesJSONs := strings.TrimPrefix(string(variablesJSON), "{")
	variablesJSONs = strings.TrimSuffix(variablesJSONs, "}")

	//logging.Infof("variablesJSONs: " + variablesJSONs)
	if err != nil {
		return nil, errors.Wrap(err, "marshal variables json")
	}

	err = scriptTemplate.Execute(scriptFile, scriptTemplateValues{
		Executable: escapeJSON(expression),
		Includes:   escapeJSON(strings.Join(includes, "\n")),
<<<<<<< HEAD
		Variables:  string(variablesJSONs),
=======
		Variables:  string(variablesJSON),
		LineOffset: getLineOffset(executable),
		ColOffset:  getColOffset(executable),
>>>>>>> 74984f26
	})

	closeQuietly(scriptFile)
	if err != nil {
		return nil, errors.Wrapf(err, "execute script template to '%s'", scriptPath)
	}

	process := &ipc.StdIO{
		Dir:  dir,
		Path: node,
		Args: []string{"--max-old-space-size=100", executableScriptName},
	}

	governor, err := ipc.Govern(process)
	if err != nil {
		return nil, errors.Wrapf(err, "govern process")
	}

	logging.Debugf("%s running as %s/%s [took %s]", governor, dir, executableScriptName, timestamp.Now().Sub(startTime))
	return &Script{
		Governor: governor,
		Dir:      dir,
	}, nil
}

func escapeJSON(value interface{}) string {
	data, _ := json.Marshal(value)
	return strings.Trim(string(data), `"`)
}

//func (f *factory) installNodeModules(dir string, modules []string) error {
//	//ctx, cancel := context.WithTimeout(context.Background(), 2*time.Minute)
//	//defer cancel()
//
//	args := []string{"install", "--prefer-offline", "--no-audit"}
//	for name, version := range f.packages {
//		if version != "" {
//			args = append(args, name+"@"+version)
//		} else {
//			args = append(args, name)
//		}
//	}
//
//	args = append(args, modules...)
//	return runner.ExecCmd("node", dir, npm, logging.GlobalLogsWriter, logging.GlobalLogsWriter, time.Minute*2, args...)
//}

func installNodeModule(dir string, spec string) error {
	args := []string{"install", "--no-audit", "--prefer-offline"}
	args = append(args, spec)
	return errors.Wrapf(script.Exec(dir, npm, args...), "failed to install npm package %s", spec)
}

func getColOffset(executable script.Executable) int {
	if e, ok := executable.(script.Expression); ok {
		if !strings.Contains(string(e), "return") {
			return 7
		}
	}

	return 0
}

func getLineOffset(executable script.Executable) int {
	switch executable.(type) {
	case script.Expression:
		return 5
	default:
		return 0
	}
}

func (f *factory) getExpression(dir string, executable script.Executable) (string, error) {
	switch e := executable.(type) {
	case script.Expression:
		expression := string(e)
		if !strings.Contains(expression, "return") {
			expression = "return " + strings.Trim(expression, "\n")
		}

		return `
module.exports = async (event) => {
  let $ = event
  let _ = event
// expression start //
` + expression + `
// expression end //
}`, nil

	case script.Package:
		packageJSON, err := readPackageJSON(dir)
		if err != nil {
			return "", errors.Wrap(err, "read runtime package.json")
		}

		dependencies := make([]string, 0)
		for dependency := range packageJSON.Dependencies {
			if _, ok := globalDependencies[dependency]; !ok {
				dependencies = append(dependencies, dependency)
			}
		}

		if len(dependencies) > 1 {
			return "", errors.Wrapf(err, "multiple external dependencies found: %v", dependencies)
		}

		packageName := dependencies[0]
		packageDir := filepath.Join(dir, "node_modules", packageName)
		packageJSON, err = readPackageJSON(packageDir)
		if err != nil {
			return "", errors.Wrap(err, "read package.json main field")
		}

		if packageJSON.Main == "" {
			return "", errors.Errorf("package.json main for %s is empty", packageName)
		}

		return readFile(filepath.Join(packageDir, packageJSON.Main))

	case script.File:
		return readFile(string(e))
	}

	return "", errors.Errorf("unrecognized executable %T", executable)
}

func readFile(path string) (string, error) {
	file, err := os.Open(path)
	if err != nil {
		return "", errors.Wrapf(err, "open script file %s", path)
	}

	defer closeQuietly(file)
	data, err := ioutil.ReadAll(file)
	if err != nil {
		return "", errors.Wrapf(err, "read script file %s", path)
	}

	return string(data), nil
}

func getDependencies(executable script.Executable) ([]string, error) {
	switch e := executable.(type) {
	case script.Expression:
		return nil, nil
	case script.Package:
		return []string{string(e)}, nil
	case script.File:
		return nil, nil
	}

	return nil, errors.Errorf("unrecognized script executable %T", executable)
}

func sanitizeVariables(vars map[string]interface{}) map[string]interface{} {
	variables := make(map[string]interface{})
	for key, value := range vars {
		if reflect.TypeOf(value).Kind() != reflect.Func {
			variables[key] = value
		}
	}

	return variables
}

type packageJSON struct {
	Main         string            `json:"main"`
	Dependencies map[string]string `json:"dependencies"`
}

func readPackageJSON(dir string) (*packageJSON, error) {
	file, err := os.Open(packageJSONPath(dir))
	if err != nil {
		return nil, errors.Wrap(err, "open package.json")
	}

	defer closeQuietly(file)
	var data packageJSON
	if err := json.NewDecoder(file).Decode(&data); err != nil {
		return nil, errors.Wrap(err, "decode package.json")
	}

	return &data, nil
}

func createPackageJSON(dir string, value packageJSON) error {
	file, err := os.Create(packageJSONPath(dir))
	if err != nil {
		return errors.Wrapf(err, "create package.json in '%s'", dir)
	}

	defer closeQuietly(file)
	if err := json.NewEncoder(file).Encode(value); err != nil {
		return errors.Wrapf(err, "write to package.json in '%s'", dir)
	}

	return nil
}

func packageJSONPath(dir string) string {
	return filepath.Join(dir, "package.json")
}<|MERGE_RESOLUTION|>--- conflicted
+++ resolved
@@ -117,10 +117,7 @@
 	variables["_a"] = "_a"
 
 	variablesJSON, err := json.Marshal(variables)
-	variablesJSONs := strings.TrimPrefix(string(variablesJSON), "{")
-	variablesJSONs = strings.TrimSuffix(variablesJSONs, "}")
-
-	//logging.Infof("variablesJSONs: " + variablesJSONs)
+
 	if err != nil {
 		return nil, errors.Wrap(err, "marshal variables json")
 	}
@@ -128,13 +125,9 @@
 	err = scriptTemplate.Execute(scriptFile, scriptTemplateValues{
 		Executable: escapeJSON(expression),
 		Includes:   escapeJSON(strings.Join(includes, "\n")),
-<<<<<<< HEAD
-		Variables:  string(variablesJSONs),
-=======
 		Variables:  string(variablesJSON),
 		LineOffset: getLineOffset(executable),
 		ColOffset:  getColOffset(executable),
->>>>>>> 74984f26
 	})
 
 	closeQuietly(scriptFile)
