package node

import (
	"context"
	_ "embed"
	"fmt"
	"os"
	"os/exec"
	"path/filepath"
	"strings"
	"sync"
	"time"

	"github.com/mitchellh/hashstructure/v2"

	"github.com/jitsucom/jitsu/server/logging"
	"github.com/jitsucom/jitsu/server/script"
	"github.com/jitsucom/jitsu/server/script/ipc"
	"github.com/pkg/errors"
)

const (
	node        = "node"
	npm         = "npm"
	nodePathEnv = "NODE_PATH"
	mainFile    = "main.cjs"
)

var (
	//go:embed script.js
	scriptContent string
	dependencies  = map[string]string{
		"node-fetch": "2.6.7",
		"vm2":        "3.9.9",
	}
)

var errNodeRequired = errors.New(`node and/or npm is not found in $PATH.
	Jitsu will be functional, however JavaScript Functions won't be available. 
	Please make sure that node (>=16) and npm (>=8) are installed and available. 
	Or use @jitsucom/* docker images where all necessary packages are pre-installed`)

type Factory struct {
	maxSpace   int
	dir        string
	nodePath   string
	plugins    *sync.Map
	exchangers []*exchanger
	mu         ipc.Mutex
}

func NewFactory(poolSize, maxSpace int, tmpDir ...string) (*Factory, error) {
	if _, err := exec.LookPath(node); err != nil {
		return nil, errNodeRequired
	}

	if _, err := exec.LookPath(npm); err != nil {
		return nil, errNodeRequired
	}

	var dir string
	if len(tmpDir) > 0 {
		dir = tmpDir[0]
	} else {
		var err error
		dir, err = os.MkdirTemp(os.TempDir(), "jitsu-nodejs-")
		if err != nil {
			return nil, errors.Wrap(err, "failed to create temp directory")
		}
	}

	var nodePath string
	if nodePath = os.Getenv(nodePathEnv); nodePath != "" {
		for name, version := range dependencies {
			if err := checkNodeModule(nodePath, name, version); err != nil {
				logging.Warnf("failed to load preinstalled npm module from %s, falling back to install in tempdir %s: %v", nodePath, dir, err)
				nodePath = ""
				break
			}

			logging.Debugf("using preinstalled npm module %s@%s", name, version)
		}
	}

	if nodePath == "" {
		for name, version := range dependencies {
			if version != "" {
				name += "@" + version
			}

			if err := installNodeModule(dir, name); err != nil {
				return nil, errors.Wrapf(err, "install package %s", name)
			}

			logging.Debugf("installed npm module %s in %s", name, dir)
		}
	}

	scriptPath := filepath.Join(dir, mainFile)
	scriptFile, err := os.Create(scriptPath)
	if err != nil {
		return nil, errors.Wrapf(err, "create %s", scriptPath)
	}

	defer closeQuietly(scriptFile)
	if _, err = scriptFile.WriteString(scriptContent); err != nil {
		return nil, errors.Wrapf(err, "write to %s", scriptPath)
	}

<<<<<<< HEAD
	variables = sanitizeVariables(variables)
	variables["_a"] = "_a"

	variablesJSON, err := json.Marshal(variables)

	if err != nil {
		return nil, errors.Wrap(err, "marshal variables json")
	}

	err = scriptTemplate.Execute(scriptFile, scriptTemplateValues{
		Executable: escapeJSON(expression),
		Includes:   escapeJSON(strings.Join(includes, "\n")),
		Variables:  escapeJSON(string(variablesJSON)),
		LineOffset: getLineOffset(executable),
		ColOffset:  getColOffset(executable),
	})

	closeQuietly(scriptFile)
	if err != nil {
		return nil, errors.Wrapf(err, "execute script template to '%s'", scriptPath)
	}

	process := &ipc.StdIO{
		Dir:  f.dir,
		Path: node,
		Args: []string{"--max-old-space-size=100", scriptPath},
		Env:  []string{nodePathEnv + "=" + f.nodePath},
	}

	governor, err := ipc.Govern(process)
	if err != nil {
		return nil, errors.Wrapf(err, "govern process")
	}

	logging.Debugf("%s running as %s/%s [took %s]", governor, f.dir, scriptName, timestamp.Now().Sub(startTime))
	return &Script{
		Governor: governor,
		File:     scriptPath,
=======
	return &Factory{
		maxSpace:   maxSpace,
		dir:        dir,
		nodePath:   nodePath,
		plugins:    new(sync.Map),
		exchangers: make([]*exchanger, poolSize),
>>>>>>> 81cf4bac
	}, nil
}

func (f *Factory) Close() error {
	cancel, _ := f.mu.Lock(context.Background())
	defer cancel()

	for _, exchanger := range f.exchangers {
		if exchanger == nil {
			continue
		}

		exchanger.Kill()
		_ = exchanger.Wait()
	}

	_ = os.RemoveAll(f.dir)
	return nil
}

func (f *Factory) CreateScript(executable script.Executable, variables map[string]interface{}, includes ...string) (script.Interface, error) {
	var (
		expression string

		// for stacktrace transformation
		colOffset, rowOffset int
	)

	switch e := executable.(type) {
	case script.Expression:
		expression = string(e)
		if !strings.Contains(expression, "return") {
			colOffset = 7
			expression = "return " + strings.Trim(expression, "\n")
		}

		rowOffset = 5
		expression = `
module.exports = async (event) => {
  let $ = event
  let _ = event
// expression start //
` + expression + `
// expression end //
}`

	case script.Package:
		ref, _ := f.plugins.LoadOrStore(string(e), &pluginRef{plugin: string(e)})
		plugin, err := ref.(*pluginRef).get()
		if err != nil {
			return nil, errors.Wrapf(err, "load plugin %s", string(e))
		}

		expression = plugin

	case script.File:
		data, err := os.ReadFile(string(e))
		if err != nil {
			return nil, errors.Wrapf(err, "read file %s", string(e))
		}

		expression = string(data)
	}

	variables = sanitizeVariables(variables)

	init := &Init{
		Executable: expression,
		Variables:  variables,
		Includes:   includes,
	}

	hash, err := hashstructure.Hash(init, hashstructure.FormatV2, nil)
	if err != nil {
		return nil, errors.Wrap(err, "hash init")
	}

	ctx, cancel := context.WithTimeout(context.Background(), time.Minute)
	defer cancel()
	cancel, err = f.mu.Lock(ctx)
	if err != nil {
		return nil, err
	}

	defer cancel()

	exchangerIdx := hash % uint64(len(f.exchangers))
	exer := f.exchangers[exchangerIdx]
	if exer == nil {
		process := &ipc.StdIO{
			Dir:  f.dir,
			Path: node,
			Args: []string{fmt.Sprintf("--max-old-space-size=%d", f.maxSpace), filepath.Join(f.dir, mainFile)},
			Env:  []string{nodePathEnv + "=" + f.nodePath},
		}

		governor, err := ipc.Govern(process)
		if err != nil {
			return nil, errors.Wrapf(err, "govern process")
		}

		logging.Debugf("%s running in %s", governor, f.dir)
		exer = &exchanger{Governor: governor}
		f.exchangers[exchangerIdx] = exer
	}

	init.Session.Session = fmt.Sprintf("%x", hash)
	return &Script{
		Init:      init,
		exchanger: exer,
		rowOffset: rowOffset,
		colOffset: colOffset,
	}, nil
}<|MERGE_RESOLUTION|>--- conflicted
+++ resolved
@@ -107,53 +107,12 @@
 		return nil, errors.Wrapf(err, "write to %s", scriptPath)
 	}
 
-<<<<<<< HEAD
-	variables = sanitizeVariables(variables)
-	variables["_a"] = "_a"
-
-	variablesJSON, err := json.Marshal(variables)
-
-	if err != nil {
-		return nil, errors.Wrap(err, "marshal variables json")
-	}
-
-	err = scriptTemplate.Execute(scriptFile, scriptTemplateValues{
-		Executable: escapeJSON(expression),
-		Includes:   escapeJSON(strings.Join(includes, "\n")),
-		Variables:  escapeJSON(string(variablesJSON)),
-		LineOffset: getLineOffset(executable),
-		ColOffset:  getColOffset(executable),
-	})
-
-	closeQuietly(scriptFile)
-	if err != nil {
-		return nil, errors.Wrapf(err, "execute script template to '%s'", scriptPath)
-	}
-
-	process := &ipc.StdIO{
-		Dir:  f.dir,
-		Path: node,
-		Args: []string{"--max-old-space-size=100", scriptPath},
-		Env:  []string{nodePathEnv + "=" + f.nodePath},
-	}
-
-	governor, err := ipc.Govern(process)
-	if err != nil {
-		return nil, errors.Wrapf(err, "govern process")
-	}
-
-	logging.Debugf("%s running as %s/%s [took %s]", governor, f.dir, scriptName, timestamp.Now().Sub(startTime))
-	return &Script{
-		Governor: governor,
-		File:     scriptPath,
-=======
 	return &Factory{
 		maxSpace:   maxSpace,
 		dir:        dir,
 		nodePath:   nodePath,
 		plugins:    new(sync.Map),
 		exchangers: make([]*exchanger, poolSize),
->>>>>>> 81cf4bac
 	}, nil
 }
 
@@ -174,7 +133,7 @@
 	return nil
 }
 
-func (f *Factory) CreateScript(executable script.Executable, variables map[string]interface{}, includes ...string) (script.Interface, error) {
+func (f *Factory) CreateScript(executable script.Executable, variables map[string]interface{}, standalone bool, includes ...string) (script.Interface, error) {
 	var (
 		expression string
 
@@ -240,8 +199,11 @@
 
 	defer cancel()
 
+	var exer *exchanger
 	exchangerIdx := hash % uint64(len(f.exchangers))
-	exer := f.exchangers[exchangerIdx]
+	if !standalone {
+		exer = f.exchangers[exchangerIdx]
+	}
 	if exer == nil {
 		process := &ipc.StdIO{
 			Dir:  f.dir,
@@ -257,14 +219,17 @@
 
 		logging.Debugf("%s running in %s", governor, f.dir)
 		exer = &exchanger{Governor: governor}
-		f.exchangers[exchangerIdx] = exer
+		if !standalone {
+			f.exchangers[exchangerIdx] = exer
+		}
 	}
 
 	init.Session.Session = fmt.Sprintf("%x", hash)
 	return &Script{
-		Init:      init,
-		exchanger: exer,
-		rowOffset: rowOffset,
-		colOffset: colOffset,
+		Init:       init,
+		exchanger:  exer,
+		rowOffset:  rowOffset,
+		colOffset:  colOffset,
+		standalone: standalone,
 	}, nil
 }