--- conflicted
+++ resolved
@@ -74,18 +74,9 @@
 		case <-ctx.Done():
 			return nil, ctx.Err()
 		default:
-<<<<<<< HEAD
-			data, err := g.exchange(ctx, data, dataChannel)
-			if err == nil {
-				g.errcnt = 0
-				g.err = nil
-				return data, nil
-			}
-=======
 		}
->>>>>>> 81cf4bac
 
-		data, err := g.exchange(ctx, data)
+		data, err := g.exchange(ctx, data, dataChannel)
 		if err == nil {
 			return data, nil
 		}
@@ -122,14 +113,14 @@
 	return g.process.Receive(ctx, dataChannel)
 }
 
-func (g *Governor) ExchangeDirect(ctx context.Context, data []byte) ([]byte, error) {
+func (g *Governor) ExchangeDirect(ctx context.Context, data []byte, dataChannel chan<- interface{}) ([]byte, error) {
 	cancel, err := g.mu.Lock(ctx)
 	if err != nil {
 		return nil, err
 	}
 
 	defer cancel()
-	return g.exchange(ctx, data)
+	return g.exchange(ctx, data, dataChannel)
 }
 
 // Kill kills the running process.
