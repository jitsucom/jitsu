package schema

import (
	"bytes"
	"github.com/jitsucom/jitsu/server/logging"
	"strings"
)

//ProcessedFile collect data in payload and return it in two formats
type ProcessedFile struct {
	FileName    string
	BatchHeader *BatchHeader

<<<<<<< HEAD
	payload           []map[string]interface{}
	originalRawEvents []string
	eventsSrc         map[string]int
}

//GetOriginalRawEvents return payload as is
func (pf *ProcessedFile) GetOriginalRawEvents() []string {
	return pf.originalRawEvents
=======
	payload            []map[string]interface{}
	RecognitionPayload bool

	eventsSrc map[string]int
>>>>>>> 62d68d84
}

//GetPayload return payload as is
func (pf *ProcessedFile) GetPayload() []map[string]interface{} {
	return pf.payload
}

//GetPayloadLen return count of rows(objects)
func (pf *ProcessedFile) GetPayloadLen() int {
	return len(pf.payload)
}

//GetPayloadBytes returns marshaling by marshaller func, joined with \n,  bytes
//assume that payload can't be empty
func (pf *ProcessedFile) GetPayloadBytes(marshaller Marshaller) []byte {
	b, _ := pf.GetPayloadBytesWithHeader(marshaller)
	return b
}

//GetPayloadUsingStronglyTypedMarshaller returns bytes, containing marshalled payload
//StronglyTypedMarshaller needs to know payload schema (types of fields) to convert payload to byte slice
func (pf *ProcessedFile) GetPayloadUsingStronglyTypedMarshaller(stm StronglyTypedMarshaller) ([]byte, error) {
	return stm.Marshal(pf.BatchHeader, pf.payload)
}

//GetPayloadBytesWithHeader returns marshaling by marshaller func, joined with \n,  bytes
//assume that payload can't be empty
func (pf *ProcessedFile) GetPayloadBytesWithHeader(marshaller Marshaller) ([]byte, []string) {
	var buf *bytes.Buffer

	var fields []string
	//for csv writers using || delimiter
	if marshaller.NeedHeader() {
		fields = pf.BatchHeader.Fields.Header()
		buf = bytes.NewBuffer([]byte(strings.Join(fields, "||")))
	}

	for _, object := range pf.payload {
		objectBytes, err := marshaller.Marshal(fields, object)
		if err != nil {
			logging.Error("Error marshaling object in processed file:", err)
		} else {
			if buf == nil {
				buf = bytes.NewBuffer(objectBytes)
			} else {
				buf.Write([]byte("\n"))
				buf.Write(objectBytes)
			}
		}
	}

	return buf.Bytes(), fields
}

//GetEventsPerSrc returns events quantity per src
func (pf *ProcessedFile) GetEventsPerSrc() map[string]int {
	result := map[string]int{}
	for k, v := range pf.eventsSrc {
		result[k] = v
	}

	return result
}<|MERGE_RESOLUTION|>--- conflicted
+++ resolved
@@ -11,8 +11,8 @@
 	FileName    string
 	BatchHeader *BatchHeader
 
-<<<<<<< HEAD
 	payload           []map[string]interface{}
+	RecognitionPayload bool
 	originalRawEvents []string
 	eventsSrc         map[string]int
 }
@@ -20,12 +20,6 @@
 //GetOriginalRawEvents return payload as is
 func (pf *ProcessedFile) GetOriginalRawEvents() []string {
 	return pf.originalRawEvents
-=======
-	payload            []map[string]interface{}
-	RecognitionPayload bool
-
-	eventsSrc map[string]int
->>>>>>> 62d68d84
 }
 
 //GetPayload return payload as is
