package adapters

import (
	"context"
	"database/sql"
	"fmt"
	"github.com/go-sql-driver/mysql"
	_ "github.com/go-sql-driver/mysql"
	"github.com/jitsucom/jitsu/server/logging"
	"github.com/jitsucom/jitsu/server/typing"
	"github.com/jitsucom/jitsu/server/uuid"
	"sort"
	"strings"
	"time"
)

const (
	mySQLTableSchemaQuery = `SELECT
									column_name AS name,
									data_type AS column_type
								FROM information_schema.columns
								WHERE table_schema = ? AND table_name = ?`
	mySQLPrimaryKeyFieldsQuery = `SELECT
									column_name AS name
								FROM information_schema.columns
								WHERE table_schema = ? AND table_name = ? AND column_key = 'PRI'`
	mySQLCreateDBIfNotExistsTemplate = "CREATE DATABASE IF NOT EXISTS `%s`"
	mySQLCreateTableTemplate         = "CREATE TABLE `%s`.`%s` (%s)"
	mySQLInsertTemplate              = "INSERT INTO `%s`.`%s` (%s) VALUES %s"
	mySQLUpdateTemplate              = "UPDATE `%s`.`%s` SET %s WHERE %s=?"
	mySQLAlterPrimaryKeyTemplate     = "ALTER TABLE `%s`.`%s` ADD CONSTRAINT PRIMARY KEY (%s)"
	mySQLMergeTemplate               = "INSERT INTO `%s`.`%s` (%s) VALUES %s ON DUPLICATE KEY UPDATE %s"
	mySQLBulkMergeTemplate           = "INSERT INTO `%s`.`%s` (%s) SELECT * FROM (SELECT %s FROM `%s`.`%s`) AS tmp ON DUPLICATE KEY UPDATE %s"
	mySQLDeleteQueryTemplate         = "DELETE FROM `%s`.`%s` WHERE %s"
	mySQLAddColumnTemplate           = "ALTER TABLE `%s`.`%s` ADD COLUMN %s"
	mySQLDropPrimaryKeyTemplate      = "ALTER TABLE `%s`.`%s` DROP PRIMARY KEY"
	mySQLDropTableTemplate           = "DROP TABLE `%s`.`%s`"
	mySQLTruncateTableTemplate       = "TRUNCATE TABLE `%s`.`%s`"
	mySQLPrimaryKeyMaxLength         = 32
	mySQLValuesLimit                 = 65535 // this is a limitation of parameters one can pass as query values. If more parameters are passed, error is returned
	batchRetryAttempts               = 3     //number of additional tries to proceed batch update or insert.
	// Batch operation takes a long time. And some mysql servers or middlewares prone to closing connections in the middle.
)

var (
	SchemaToMySQL = map[typing.DataType]string{
		typing.STRING:    "TEXT",
		typing.INT64:     "BIGINT",
		typing.FLOAT64:   "DECIMAL(38,18)",
		typing.TIMESTAMP: "DATETIME", // TIMESTAMP type only supports values from 1970 to 2038, DATETIME doesn't have such constrains
		typing.BOOL:      "BOOLEAN",
		typing.UNKNOWN:   "TEXT",
	}
)

//MySQL is adapter for creating, patching (schema or table), inserting data to mySQL database
type MySQL struct {
	ctx         context.Context
	config      *DataSourceConfig
	dataSource  *sql.DB
	queryLogger *logging.QueryLogger

	sqlTypes typing.SQLTypes
}

//NewMySQL returns configured MySQL adapter instance
func NewMySQL(ctx context.Context, config *DataSourceConfig, queryLogger *logging.QueryLogger, sqlTypes typing.SQLTypes) (*MySQL, error) {
	if _, ok := config.Parameters["tls"]; !ok {
		// similar to postgres default value of sslmode option
		config.Parameters["tls"] = "preferred"
	}
	connectionString := mySQLDriverConnectionString(config)
	dataSource, err := sql.Open("mysql", connectionString)
	if err != nil {
		return nil, err
	}

	if err := dataSource.Ping(); err != nil {
		dataSource.Close()
		return nil, err
	}

	//set default values
	dataSource.SetConnMaxLifetime(3 * time.Minute)
	dataSource.SetMaxIdleConns(10)

	return &MySQL{ctx: ctx, config: config, dataSource: dataSource, queryLogger: queryLogger, sqlTypes: reformatMappings(sqlTypes, SchemaToMySQL)}, nil
}

//Type returns MySQL type
func (MySQL) Type() string {
	return "MySQL"
}

//OpenTx opens underline sql transaction and return wrapped instance
func (m *MySQL) OpenTx() (*Transaction, error) {
	tx, err := m.dataSource.BeginTx(m.ctx, nil)
	if err != nil {
		return nil, err
	}

	return &Transaction{tx: tx, dbType: m.Type()}, nil
}

//CreateDB creates database instance if doesn't exist
func (m *MySQL) CreateDB(dbName string) error {
	query := fmt.Sprintf(mySQLCreateDBIfNotExistsTemplate, dbName)
	m.queryLogger.LogDDL(query)
	_, err := m.dataSource.ExecContext(m.ctx, query)
	if err != nil {
		return fmt.Errorf("%s error creating [%s] db with statement [%s]: %v", m.destinationId(), dbName, query, err)
	}

	return nil
}

//CreateTable creates database table with name,columns provided in Table representation
func (m *MySQL) CreateTable(table *Table) error {
	wrappedTx, err := m.OpenTx()
	if err != nil {
		return err
	}

	err = m.createTableInTransaction(wrappedTx, table)
	if err != nil {
		wrappedTx.Rollback(err)
		return err
	}

	return wrappedTx.DirectCommit()
}

//PatchTableSchema adds new columns(from provided Table) to existing table
func (m *MySQL) PatchTableSchema(patchTable *Table) error {
	wrappedTx, err := m.OpenTx()
	if err != nil {
		return err
	}

	return m.patchTableSchemaInTransaction(wrappedTx, patchTable)
}

//GetTableSchema returns table (name,columns with name and types) representation wrapped in Table struct
func (m *MySQL) GetTableSchema(tableName string) (*Table, error) {
	table, err := m.getTable(tableName)
	if err != nil {
		return nil, err
	}

	//don't select primary keys of non-existent table
	if len(table.Columns) == 0 {
		return table, nil
	}

	pkFields, err := m.getPrimaryKeys(tableName)
	if err != nil {
		return nil, err
	}

	table.PKFields = pkFields
	return table, nil
}

//Insert provided object in mySQL with typecasts
//uses upsert (merge on conflict) if primary_keys are configured
func (m *MySQL) Insert(eventContext *EventContext) error {
	columnsWithoutQuotes, columnsWithQuotes, placeholders, values := m.buildInsertPayload(eventContext.ProcessedEvent)

	var statement string
	if len(eventContext.Table.PKFields) == 0 {
		statement = fmt.Sprintf(mySQLInsertTemplate, m.config.Db, eventContext.Table.Name, strings.Join(columnsWithQuotes, ", "), "("+strings.Join(placeholders, ", ")+")")
	} else {
		statement = fmt.Sprintf(mySQLMergeTemplate, m.config.Db, eventContext.Table.Name, strings.Join(columnsWithQuotes, ","), "("+strings.Join(placeholders, ", ")+")", m.buildUpdateSection(columnsWithoutQuotes))
		values = append(values, values...)
	}

	m.queryLogger.LogQueryWithValues(statement, values)

	_, err := m.dataSource.ExecContext(m.ctx, statement, values...)
	if err != nil {
		return fmt.Errorf("%s error inserting in %s table with statement: %s values: %v: %v", eventContext.DestinationID, eventContext.Table.Name, statement, values, err)
	}

	return nil
}

//BulkInsert runs bulkStoreInTransaction
func (m *MySQL) BulkInsert(table *Table, objects []map[string]interface{}) error {
	var e error
	// Batch operation takes a long time. And some mysql servers or middlewares prone to closing connections in the middle.
	for i := 0; i <= batchRetryAttempts; i++ {
		wrappedTx, err := m.OpenTx()
		if err != nil {
			return err
		}

		if err = m.bulkStoreInTransaction(wrappedTx, table, objects); err != nil {
			wrappedTx.Rollback(err)
			if strings.HasSuffix(err.Error(), "invalid connection") {
				e = err
				continue
			} else {
				return err
			}
		}

		return wrappedTx.DirectCommit()
	}
	return e
}

//BulkUpdate deletes with deleteConditions and runs bulkStoreInTransaction
func (m *MySQL) BulkUpdate(table *Table, objects []map[string]interface{}, deleteConditions *DeleteConditions) error {
	var e error
	// Batch operation takes a long time. And some mysql servers or middlewares prone to closing connections in the middle.
	for i := 0; i <= batchRetryAttempts; i++ {
		wrappedTx, err := m.OpenTx()
		if err != nil {
			return err
		}

		if !deleteConditions.IsEmpty() {
			if err := m.deleteInTransaction(wrappedTx, table, deleteConditions); err != nil {
				wrappedTx.Rollback(err)
				if strings.HasSuffix(err.Error(), mysql.ErrInvalidConn.Error()) {
					e = err
					continue
				} else {
					return err
				}
			}
		}

		if err := m.bulkStoreInTransaction(wrappedTx, table, objects); err != nil {
			wrappedTx.Rollback(err)
			if strings.HasSuffix(err.Error(), mysql.ErrInvalidConn.Error()) {
				e = err
				continue
			} else {
				return err
			}
		}

		return wrappedTx.DirectCommit()
	}
	return e
}

//Update one record in MySQL
func (m *MySQL) Update(table *Table, object map[string]interface{}, whereKey string, whereValue interface{}) error {
	columns := make([]string, len(object), len(object))
	values := make([]interface{}, len(object)+1, len(object)+1)
	i := 0
	for name, value := range object {
		columns[i] = m.quote(name) + "= ?"
		values[i] = value
		i++
	}
	values[i] = whereValue

	statement := fmt.Sprintf(mySQLUpdateTemplate, m.config.Db, table.Name, strings.Join(columns, ", "), whereKey)
	m.queryLogger.LogQueryWithValues(statement, values)
	_, err := m.dataSource.ExecContext(m.ctx, statement, values...)
	if err != nil {
		return fmt.Errorf("%s error updating %s table with statement: %s values: %v: %v", m.destinationId(), table.Name, statement, values, err)
	}

	return nil
}

//DropTable drops table in transaction
func (m *MySQL) DropTable(table *Table) error {
	wrappedTx, err := m.OpenTx()
	if err != nil {
		return err
	}

	if err := m.dropTableInTransaction(wrappedTx, table); err != nil {
		wrappedTx.Rollback(err)
		return err
	}

	return wrappedTx.DirectCommit()
}

func (m *MySQL) deleteInTransaction(wrappedTx *Transaction, table *Table, deleteConditions *DeleteConditions) error {
	deleteCondition, values := m.toDeleteQuery(deleteConditions)
	query := fmt.Sprintf(mySQLDeleteQueryTemplate, m.config.Db, table.Name, deleteCondition)
	m.queryLogger.LogQueryWithValues(query, values)

	if _, err := wrappedTx.tx.ExecContext(m.ctx, query, values...); err != nil {
		return fmt.Errorf("%s error deleting using query: %s, error: %v", m.destinationId(), query, err)
	}

	return nil
}

func (m *MySQL) toDeleteQuery(conditions *DeleteConditions) (string, []interface{}) {
	var queryConditions []string
	var values []interface{}
	for _, condition := range conditions.Conditions {
		quotedField := m.quote(condition.Field)
		queryConditions = append(queryConditions, quotedField+" "+condition.Clause+" ?")
		values = append(values, condition.Value)
	}
	return strings.Join(queryConditions, conditions.JoinCondition), values
}

//Truncate deletes all records in tableName table
func (m *MySQL) Truncate(tableName string) error {
	sqlParams := SqlParams{
		dataSource:  m.dataSource,
		queryLogger: m.queryLogger,
		ctx:         m.ctx,
	}
	statement := fmt.Sprintf(mySQLTruncateTableTemplate, m.config.Db, tableName)
	return sqlParams.commonTruncate(tableName, statement)
}

//Close underlying sql.DB
func (m *MySQL) Close() error {
	return m.dataSource.Close()
}

func (m *MySQL) getTable(tableName string) (*Table, error) {
<<<<<<< HEAD
	table := &Table{Schema: m.config.Db, Name: tableName, Columns: map[string]typing.SQLColumn{}, PKFields: map[string]bool{}}
	rows, err := m.dataSource.QueryContext(m.ctx, mySQLTableSchemaQuery, m.config.Db, tableName)
=======
	table := &Table{Name: tableName, Columns: map[string]typing.SQLColumn{}, PKFields: map[string]bool{}}
	ctx, cancel := context.WithTimeout(m.ctx, 1*time.Minute)
	defer cancel()
	rows, err := m.dataSource.QueryContext(ctx, mySQLTableSchemaQuery, m.config.Db, tableName)
>>>>>>> 1c1e1bbf
	if err != nil {
		return nil, fmt.Errorf("%s error querying table [%s] schema: %v", m.destinationId(), tableName, err)
	}

	defer rows.Close()
	for rows.Next() {
		var columnName, columnType string
		if err := rows.Scan(&columnName, &columnType); err != nil {
			return nil, fmt.Errorf(" %s error scanning result: %v", m.destinationId(), err)
		}
		if columnType == "" {
			//skip dropped field
			continue
		}

		table.Columns[columnName] = typing.SQLColumn{Type: columnType}
	}

	if err := rows.Err(); err != nil {
		return nil, fmt.Errorf("%s last rows.Err: %v", m.destinationId(), err)
	}

	return table, nil
}

func (m *MySQL) getPrimaryKeys(tableName string) (map[string]bool, error) {
	primaryKeys := map[string]bool{}
	pkFieldsRows, err := m.dataSource.QueryContext(m.ctx, mySQLPrimaryKeyFieldsQuery, m.config.Db, tableName)
	if err != nil {
		return nil, fmt.Errorf("%s error querying primary keys for [%s.%s] table: %v", m.destinationId(), m.config.Db, tableName, err)
	}

	defer pkFieldsRows.Close()
	var pkFields []string
	for pkFieldsRows.Next() {
		var fieldName string
		if err := pkFieldsRows.Scan(&fieldName); err != nil {
			return nil, fmt.Errorf("%s error scanning primary key result: %v", m.destinationId(), err)
		}
		pkFields = append(pkFields, fieldName)
	}
	if err := pkFieldsRows.Err(); err != nil {
		return nil, fmt.Errorf(" %s pk last rows.Err: %v", m.destinationId(), err)
	}
	for _, field := range pkFields {
		primaryKeys[field] = true
	}

	return primaryKeys, nil
}

func mySQLDriverConnectionString(config *DataSourceConfig) string {
	// [user[:password]@][net[(addr)]]/dbname[?param1=value1&paramN=valueN]
	connectionString := fmt.Sprintf("%s:%s@tcp(%s:%d)/%s",
		config.Username, config.Password, config.Host, config.Port, config.Db)
	if len(config.Parameters) > 0 {
		connectionString += "?"
		paramList := make([]string, 10)
		//concat provided connection parameters
		for k, v := range config.Parameters {
			paramList = append(paramList, k+"="+v)
		}
		connectionString += strings.Join(paramList, "&")
	}
	return connectionString
}

//bulkStoreInTransaction checks PKFields and uses bulkInsert or bulkMerge
//in bulkMerge - deduplicate objects
//if there are any duplicates, do the job 2 times
func (m *MySQL) bulkStoreInTransaction(wrappedTx *Transaction, table *Table, objects []map[string]interface{}) error {
	if len(table.PKFields) == 0 {
		return m.bulkInsertInTransaction(wrappedTx, table, objects)
	}

	//deduplication for bulkMerge success (it fails if there is any duplicate)
	deduplicatedObjectsBuckets := deduplicateObjects(table, objects)

	for _, objectsBucket := range deduplicatedObjectsBuckets {
		if err := m.bulkMergeInTransaction(wrappedTx, table, objectsBucket); err != nil {
			return err
		}
	}

	return nil
}

//Must be used when table has no primary keys. Inserts data in batches to improve performance.
//Prefer to use bulkStoreInTransaction instead of calling this method directly
func (m *MySQL) bulkInsertInTransaction(wrappedTx *Transaction, table *Table, objects []map[string]interface{}) error {
	var placeholdersBuilder strings.Builder
	var headerWithoutQuotes []string
	for name := range table.Columns {
		headerWithoutQuotes = append(headerWithoutQuotes, name)
	}
	maxValues := len(objects) * len(table.Columns)
	if maxValues > mySQLValuesLimit {
		maxValues = mySQLValuesLimit
	}
	valueArgs := make([]interface{}, 0, maxValues)
	placeholdersCounter := 1
	for i, row := range objects {
		// if number of values exceeds limit, we have to execute insert query on processed rows
		if len(valueArgs)+len(headerWithoutQuotes) > mySQLValuesLimit {
			err := m.executeInsert(wrappedTx, table, headerWithoutQuotes, removeLastComma(placeholdersBuilder.String()), valueArgs)
			if err != nil {
				return fmt.Errorf("%s error executing insert %d of %d: %v", m.destinationId(), i, len(objects), err)
			}

			placeholdersBuilder.Reset()
			placeholdersCounter = 1
			valueArgs = make([]interface{}, 0, maxValues)
		}
		_, err := placeholdersBuilder.WriteString("(")
		if err != nil {
			return fmt.Errorf(placeholdersStringBuildErrTemplate, err)
		}

		for i, column := range headerWithoutQuotes {
			value := m.mapColumnValue(row[column])
			valueArgs = append(valueArgs, value)

			_, err = placeholdersBuilder.WriteString("?")
			if err != nil {
				return fmt.Errorf(placeholdersStringBuildErrTemplate, err)
			}

			if i < len(headerWithoutQuotes)-1 {
				_, err = placeholdersBuilder.WriteString(",")
				if err != nil {
					return fmt.Errorf(placeholdersStringBuildErrTemplate, err)
				}
			}
			placeholdersCounter++
		}
		_, err = placeholdersBuilder.WriteString("),")
		if err != nil {
			return fmt.Errorf(placeholdersStringBuildErrTemplate, err)
		}
	}
	if len(valueArgs) > 0 {
		err := m.executeInsert(wrappedTx, table, headerWithoutQuotes, removeLastComma(placeholdersBuilder.String()), valueArgs)
		if err != nil {
			return fmt.Errorf("%s error executing last insert in bulk: %v", m.destinationId(), err)
		}
	}
	return nil
}

//executeInsert executes insert with mySQLInsertTemplate
func (m *MySQL) executeInsert(wrappedTx *Transaction, table *Table, headerWithoutQuotes []string, placeholders string, valueArgs []interface{}) error {
	var quotedHeader []string
	for _, columnName := range headerWithoutQuotes {
		quotedHeader = append(quotedHeader, m.quote(columnName))
	}

	statement := fmt.Sprintf(mySQLInsertTemplate, m.config.Db, table.Name, strings.Join(quotedHeader, ","), placeholders)

	m.queryLogger.LogQueryWithValues(statement, valueArgs)

	if _, err := wrappedTx.tx.Exec(statement, valueArgs...); err != nil {
		return err
	}

	return nil
}

//bulkMergeInTransaction creates tmp table without duplicates
//inserts all data into tmp table and using bulkMergeTemplate merges all data to main table
func (m *MySQL) bulkMergeInTransaction(wrappedTx *Transaction, table *Table, objects []map[string]interface{}) error {
	tmpTable := &Table{
		Name:           fmt.Sprintf("jitsu_tmp_%s", uuid.NewLettersNumbers()[:5]),
		Columns:        table.Columns,
		PKFields:       map[string]bool{},
		DeletePkFields: false,
		Version:        0,
	}

	err := m.createTableInTransaction(wrappedTx, tmpTable)
	if err != nil {
		return fmt.Errorf("%s error creating temporary table: %v", m.destinationId(), err)
	}

	err = m.bulkInsertInTransaction(wrappedTx, tmpTable, objects)
	if err != nil {
		return fmt.Errorf("%s error inserting in temporary table: %v", m.destinationId(), err)
	}

	//insert from select
	var setValues []string
	var headerWithQuotes []string
	var aliases []string
	i := 0
	for name := range table.Columns {
		quotedColumnName := m.quote(name)
		alias := fmt.Sprintf("c_%d", i)
		headerWithQuotes = append(headerWithQuotes, quotedColumnName)
		aliases = append(aliases, fmt.Sprintf("%s AS %s", quotedColumnName, alias))
		setValues = append(setValues, fmt.Sprintf("%s = %s", quotedColumnName, alias))
		i++
	}

	insertFromSelectStatement := fmt.Sprintf(mySQLBulkMergeTemplate,
		m.config.Db, table.Name,
		strings.Join(headerWithQuotes, ", "),
		strings.Join(aliases, ", "),
		m.config.Db, tmpTable.Name,
		strings.Join(setValues, ", "))
	m.queryLogger.LogQuery(insertFromSelectStatement)

	_, err = wrappedTx.tx.ExecContext(m.ctx, insertFromSelectStatement)
	if err != nil {
		return fmt.Errorf("%s error bulk merging in %s table with statement: %s: %v", m.destinationId(), table.Name, insertFromSelectStatement, err)
	}

	//delete tmp table
	return m.dropTableInTransaction(wrappedTx, tmpTable)
}

func (m *MySQL) dropTableInTransaction(wrappedTx *Transaction, table *Table) error {
	query := fmt.Sprintf(mySQLDropTableTemplate, m.config.Db, table.Name)
	m.queryLogger.LogDDL(query)

	_, err := wrappedTx.tx.ExecContext(m.ctx, query)

	if err != nil {
		return fmt.Errorf("%s error dropping [%s] table: %v", m.destinationId(), table.Name, err)
	}

	return nil
}

//buildUpdateSection returns value for merge update statement ("col1"=$1, "col2"=$2)
func (m *MySQL) buildUpdateSection(header []string) string {
	var updateColumns []string
	for _, columnName := range header {
		updateColumns = append(updateColumns, fmt.Sprintf("%s=?", m.quote(columnName)))
	}
	return strings.Join(updateColumns, ",")
}

//columnDDL returns column DDL (quoted column name, mapped sql type and 'not null' if pk field)
func (m *MySQL) columnDDL(name string, column typing.SQLColumn, pkFields map[string]bool) string {
	var notNullClause string
	sqlType := column.DDLType()

	if overriddenSQLType, ok := m.sqlTypes[name]; ok {
		sqlType = overriddenSQLType.ColumnType
	}

	//not null
	if _, ok := pkFields[name]; ok {
		notNullClause = " NOT NULL " + m.getDefaultValueStatement(sqlType)
	}

	return fmt.Sprintf("%s %s%s", m.quote(name), sqlType, notNullClause)
}

//getDefaultValueStatement returns default value statement for creating column
func (m *MySQL) getDefaultValueStatement(sqlType string) string {
	//get default value based on type
	normalizedSqlType := strings.ToLower(sqlType)
	if strings.Contains(normalizedSqlType, "var") {
		return "DEFAULT ''"
	} else if strings.Contains(normalizedSqlType, "text") {
		return "DEFAULT ('')"
	}

	return "DEFAULT 0"
}

//createPrimaryKeyInTransaction create primary key constraint
func (m *MySQL) createPrimaryKeyInTransaction(wrappedTx *Transaction, table *Table) error {
	if len(table.PKFields) == 0 {
		return nil
	}

	var quotedColumnNames []string
	for _, column := range table.GetPKFields() {
		columnType := table.Columns[column].Type
		var quoted string
		if columnType == SchemaToMySQL[typing.STRING] {
			quoted = fmt.Sprintf("%s(%d)", m.quote(column), mySQLPrimaryKeyMaxLength)
		} else {
			quoted = m.quote(column)
		}
		quotedColumnNames = append(quotedColumnNames, quoted)
	}

	statement := fmt.Sprintf(mySQLAlterPrimaryKeyTemplate,
		m.config.Db, table.Name, strings.Join(quotedColumnNames, ","))
	m.queryLogger.LogDDL(statement)

	_, err := wrappedTx.tx.ExecContext(m.ctx, statement)
	if err != nil {
		return fmt.Errorf("%s error setting primary key [%s] %s table: %v", m.destinationId(), strings.Join(table.GetPKFields(), ","), table.Name, err)
	}

	return nil
}

//create table columns and pk key
//override input table sql type with configured cast type
//make fields from Table PkFields - 'not null'
func (m *MySQL) createTableInTransaction(wrappedTx *Transaction, table *Table) error {
	var columnsDDL []string
	pkFields := table.GetPKFieldsMap()
	for columnName, column := range table.Columns {
		columnsDDL = append(columnsDDL, m.columnDDL(columnName, column, pkFields))
	}

	//sorting columns asc
	sort.Strings(columnsDDL)
	query := fmt.Sprintf(mySQLCreateTableTemplate, m.config.Db, table.Name, strings.Join(columnsDDL, ", "))
	m.queryLogger.LogDDL(query)

	_, err := wrappedTx.tx.ExecContext(m.ctx, query)

	if err != nil {
		return fmt.Errorf("%s error creating [%s] table with statement [%s]: %v", m.destinationId(), table.Name, query, err)
	}

	err = m.createPrimaryKeyInTransaction(wrappedTx, table)
	if err != nil {
		return err
	}

	return nil
}

func (m *MySQL) quote(str string) string {
	return fmt.Sprintf("`%s`", str)
}

//alter table with columns (if not empty)
//recreate primary key (if not empty) or delete primary key if Table.DeletePkFields is true
func (m *MySQL) patchTableSchemaInTransaction(wrappedTx *Transaction, patchTable *Table) error {
	pkFields := patchTable.GetPKFieldsMap()
	//patch columns
	for columnName, column := range patchTable.Columns {
		columnDDL := m.columnDDL(columnName, column, pkFields)
		query := fmt.Sprintf(mySQLAddColumnTemplate, m.config.Db, patchTable.Name, columnDDL)
		m.queryLogger.LogDDL(query)

		_, err := wrappedTx.tx.ExecContext(m.ctx, query)
		if err != nil {
			wrappedTx.Rollback(err)
			return fmt.Errorf("%s error patching %s table with [%s] DDL: %v", m.destinationId(), patchTable.Name, columnDDL, err)
		}
	}

	//patch primary keys - delete old
	if patchTable.DeletePkFields {
		err := m.deletePrimaryKeyInTransaction(wrappedTx, patchTable)
		if err != nil {
			wrappedTx.Rollback(err)
			return err
		}
	}

	//patch primary keys - create new
	if len(patchTable.PKFields) > 0 {
		err := m.createPrimaryKeyInTransaction(wrappedTx, patchTable)
		if err != nil {
			wrappedTx.Rollback(err)
			return err
		}
	}

	return wrappedTx.DirectCommit()
}

//delete primary key
func (m *MySQL) deletePrimaryKeyInTransaction(wrappedTx *Transaction, table *Table) error {
	query := fmt.Sprintf(mySQLDropPrimaryKeyTemplate, m.config.Db, table.Name)
	m.queryLogger.LogDDL(query)
	_, err := wrappedTx.tx.ExecContext(m.ctx, query)
	if err != nil {
		return fmt.Errorf("%s failed to drop primary key constraint for table %s.%s: %v", m.destinationId(), m.config.Db, table.Name, err)
	}

	return nil
}

//buildInsertPayload returns
// 1. column names slice
// 2. quoted column names slice
// 2. placeholders slice
// 3. values slice
func (m *MySQL) buildInsertPayload(valuesMap map[string]interface{}) ([]string, []string, []string, []interface{}) {
	header := make([]string, len(valuesMap), len(valuesMap))
	quotedHeader := make([]string, len(valuesMap), len(valuesMap))
	placeholders := make([]string, len(valuesMap), len(valuesMap))
	values := make([]interface{}, len(valuesMap), len(valuesMap))
	i := 0
	for name, value := range valuesMap {
		quotedHeader[i] = m.quote(name)
		header[i] = name

		placeholders[i] = "?"
		values[i] = value
		i++
	}

	return header, quotedHeader, placeholders, values
}

func (m *MySQL) mapColumnValue(columnVal interface{}) interface{} {
	if datetime, ok := columnVal.(time.Time); ok {
		if datetime.IsZero() {
			// workaround for time.Time{} default value because of mysql driver internals
			return time.Date(1, 1, 1, 0, 0, 0, 1, time.UTC)
		}
	}
	return columnVal
}

func (m *MySQL) destinationId() interface{} {
	return m.ctx.Value(CtxDestinationId)
}<|MERGE_RESOLUTION|>--- conflicted
+++ resolved
@@ -323,15 +323,10 @@
 }
 
 func (m *MySQL) getTable(tableName string) (*Table, error) {
-<<<<<<< HEAD
 	table := &Table{Schema: m.config.Db, Name: tableName, Columns: map[string]typing.SQLColumn{}, PKFields: map[string]bool{}}
-	rows, err := m.dataSource.QueryContext(m.ctx, mySQLTableSchemaQuery, m.config.Db, tableName)
-=======
-	table := &Table{Name: tableName, Columns: map[string]typing.SQLColumn{}, PKFields: map[string]bool{}}
 	ctx, cancel := context.WithTimeout(m.ctx, 1*time.Minute)
 	defer cancel()
 	rows, err := m.dataSource.QueryContext(ctx, mySQLTableSchemaQuery, m.config.Db, tableName)
->>>>>>> 1c1e1bbf
 	if err != nil {
 		return nil, fmt.Errorf("%s error querying table [%s] schema: %v", m.destinationId(), tableName, err)
 	}
