package adapters

import (
	"context"
	"database/sql"
	"errors"
	"github.com/jitsucom/jitsu/server/logging"
	"io"
	"regexp"
)

const CtxDestinationId = "CtxDestinationId"

var ErrTableNotExist = errors.New("table doesn't exist")

var notExistRegexp = regexp.MustCompile(`(?i)(not|doesn't)\sexist`)

//SQLAdapter is a manager for DWH tables
type SQLAdapter interface {
	Adapter
	GetTableSchema(tableName string) (*Table, error)
	CreateTable(schemaToCreate *Table) error
	PatchTableSchema(schemaToAdd *Table) error
	Truncate(tableName string) error
<<<<<<< HEAD
	Update(table *Table, object map[string]interface{}, whereKey string, whereValue interface{}) error
=======
	DropTable(table *Table) (err error)
>>>>>>> 0acdce76
}

//Adapter is an adapter for all destinations
type Adapter interface {
	io.Closer
	Insert(insertContext *InsertContext) error
}

type SqlParams struct {
	ctx         context.Context
	dataSource  *sql.DB
	queryLogger *logging.QueryLogger
}

func (sp *SqlParams) commonTruncate(statement string) error {
	sp.queryLogger.LogDDL(statement)

	if _, err := sp.dataSource.ExecContext(sp.ctx, statement); err != nil {
		return mapError(err)
	}

	return nil
}

func mapError(err error) error {
	if notExistRegexp.MatchString(err.Error()) {
		return ErrTableNotExist
	}
	return err
}<|MERGE_RESOLUTION|>--- conflicted
+++ resolved
@@ -22,11 +22,8 @@
 	CreateTable(schemaToCreate *Table) error
 	PatchTableSchema(schemaToAdd *Table) error
 	Truncate(tableName string) error
-<<<<<<< HEAD
 	Update(table *Table, object map[string]interface{}, whereKey string, whereValue interface{}) error
-=======
 	DropTable(table *Table) (err error)
->>>>>>> 0acdce76
 }
 
 //Adapter is an adapter for all destinations
