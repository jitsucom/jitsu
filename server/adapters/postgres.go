--- conflicted
+++ resolved
@@ -304,12 +304,7 @@
 	_, err := wrappedTx.tx.ExecContext(p.ctx, query)
 
 	if err != nil {
-<<<<<<< HEAD
-		return fmt.Errorf("Error creating [%s] table: %v", table.Name, err)
-=======
-		wrappedTx.Rollback()
 		return fmt.Errorf("Error creating [%s] table with statement [%s]: %v", table.Name, query, err)
->>>>>>> 58e8958f
 	}
 
 	err = p.createPrimaryKeyInTransaction(wrappedTx, table)
