--- conflicted
+++ resolved
@@ -638,33 +638,6 @@
 
 	return p.dropTableInTransaction(wrappedTx, table)
 }
-<<<<<<< HEAD
-
-//
-//func (p *Postgres) Update(eventContext *EventContext) error {
-//	object := eventContext.ProcessedEvent
-//	columns := make([]string, len(object), len(object))
-//	values := make([]interface{}, len(object)+1, len(object)+1)
-//	i := 0
-//	for name, value := range object {
-//		columns[i] = name + "= $" + strconv.Itoa(i+1) //$0 - wrong
-//		values[i] = value
-//		i++
-//	}
-//	p.uniqueIDField.GetFlatFieldName(), p.uniqueIDField.Extract(object)
-//	values[i] = whereValue
-//	statement := fmt.Sprintf(updateStatement, p.config.Schema, eventContext.Table.Name, strings.Join(columns, ", "), whereKey, i+1)
-//	p.queryLogger.LogQueryWithValues(statement, values)
-//	_, err := p.dataSource.ExecContext(p.ctx, statement, values...)
-//	if err != nil {
-//		err = checkErr(err)
-//		return fmt.Errorf("Error updating %s table with statement: %s values: %v: %v", table.Name, statement, values, err)
-//	}
-//
-//	return nil
-//}
-=======
->>>>>>> f21ea28d
 
 //Update one record in Postgres
 func (p *Postgres) Update(table *Table, object map[string]interface{}, whereKey string, whereValue interface{}) error {
