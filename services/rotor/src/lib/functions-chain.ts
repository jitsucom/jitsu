--- conflicted
+++ resolved
@@ -102,14 +102,9 @@
 
 export function buildFunctionChain(
   connection: EnrichedConnectionConfig,
-<<<<<<< HEAD
   func: EntityStore,
-  functionsFilter?: (id: string) => boolean
-=======
-  pgStore: ConfigStore,
   functionsFilter?: (id: string) => boolean,
   fetchTimeoutMs: number = 15000
->>>>>>> 2574ec9a
 ) {
   let mainFunction;
   const connectionData = connection.options as any;
