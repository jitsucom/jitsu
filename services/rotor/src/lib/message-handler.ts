--- conflicted
+++ resolved
@@ -113,11 +113,7 @@
     },
   };
 
-<<<<<<< HEAD
-  const funcChain = buildFunctionChain(connection, funcStore, functionsFilter);
-=======
-  const funcChain = buildFunctionChain(connection, pgStore, functionsFilter, fetchTimeoutMs);
->>>>>>> 2574ec9a
+  const funcChain = buildFunctionChain(connection, funcStore, functionsFilter, fetchTimeoutMs);
 
   const chainRes = await runChain(funcChain, event, eventStore, store, ctx, systemContext, fetchTimeoutMs);
   chainRes.connectionId = connectionId;
