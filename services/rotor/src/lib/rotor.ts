--- conflicted
+++ resolved
@@ -146,48 +146,6 @@
                   } else {
                     return true;
                   }
-<<<<<<< HEAD
-                : undefined,
-              retries
-            );
-            messagesProcessed.inc({ topic, partition });
-          } catch (e: any) {
-            const retryPolicy = getRetryPolicy(e);
-            const retryTime = retryBackOffTime(retryPolicy, retries + 1);
-            const newMessage = e.event
-              ? JSON.stringify({ ...JSON.parse(value.toString()), httpPayload: e.event })
-              : value;
-            log
-              .atError()
-              .withCause(e)
-              .log(
-                `Failed to process function ${e.functionId} for connection ${connectionId} messageId: ${
-                  message.key || "(no key set)"
-                }. ${retryLogMessage(retryPolicy, retries)}`
-              );
-            if (!retryTime) {
-              messagesDeadLettered.inc({ topic });
-            } else {
-              messagesRequeued.inc({ topic });
-            }
-            const requeueTopic = retryTime ? retryTopic() : deatLetterTopic();
-            try {
-              await producer.send({
-                topic: requeueTopic,
-                compression: getCompressionType(),
-                messages: [
-                  {
-                    value: newMessage,
-                    // on first retry we create a new key so if more than one destination fails - they will be retried independently
-                    key: retries === 0 ? `${message.key}_${connectionId}` : message.key,
-                    headers: {
-                      [ERROR_HEADER]: e.message,
-                      [RETRY_COUNT_HEADER]: `${retries}`,
-                      [ORIGINAL_TOPIC_HEADER]: topic,
-                      [RETRY_TIME_HEADER]: retryTime,
-                      [CONNECTION_IDS_HEADER]: connectionId,
-                      ...(e.functionId ? { [FUNCTION_ID_HEADER]: e.functionId } : {}),
-=======
                 }
               : undefined,
             retries
@@ -203,7 +161,7 @@
                 .atError()
                 .withCause(e)
                 .log(
-                  `Failed to process function ${e.functionId} for message ${
+                  `Failed to process function ${e.functionId} for connection ${connectionId} messageId: ${
                     message.key || "(no key set)"
                   }. ${retryLogMessage(retryPolicy, retries)}`
                 );
@@ -230,7 +188,6 @@
                         [CONNECTION_IDS_HEADER]: connectionId,
                         ...(e.functionId ? { [FUNCTION_ID_HEADER]: e.functionId } : {}),
                       },
->>>>>>> 2574ec9a
                     },
                   ],
                 });
