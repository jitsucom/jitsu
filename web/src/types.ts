--- conflicted
+++ resolved
@@ -125,17 +125,10 @@
 /**
  * User properties (ids)
  */
-<<<<<<< HEAD
-interface UserProps {
-  anonymous_id: string        //anonymous is (cookie based),
-  //id: string                  //user id (non anonymous). If not set, first known id (from propName below) will be used
-  [propName: string]: any     //any other forms of ids
-=======
 export interface UserProps {
   anonymous_id: string             //anonymous is (cookie based),
   id: string                       //user id (non anonymous). If not set, first known id (from propName below) will be used
   [propName: string]: any          //any other forms of ids
->>>>>>> 57b0fd4d
 }
 
 
@@ -162,11 +155,7 @@
 /**
  * Event context. Data that is present in any event type. Is assembled automatically
  */
-<<<<<<< HEAD
-export interface EventCtx {
-=======
 export type EventCtx = {
->>>>>>> 57b0fd4d
   event_id: string                 //unique event id
   user: UserProps                  //user properties
   ids?: ThirdpartyIds              //user ids from external systems
@@ -176,10 +165,6 @@
   referer: string                  //document referer
   url: string                      //current url
   page_title: string               //page title
-<<<<<<< HEAD
-  utm: Record<string, string>      //utm tags (without utm prefix, e.g key will be "source", not utm_source. See
-                                   //see UTM_TYPES for all supported utm tags
-=======
                                    //see UTM_TYPES for all supported utm tags
   doc_path: string                 //document path
   doc_host: string                 //document host
@@ -190,20 +175,10 @@
   doc_encoding: string
 
   utm: Record<string, string>      //utm tags (without utm prefix, e.g key will be "source", not utm_source. See
->>>>>>> 57b0fd4d
   click_id: Record<string, string> //all external click ids (passed through URL). See CLICK_IDS for supported all supported click ids
   [propName: string]: any          //context is extendable, any extra properties can be added here
 }
 
-<<<<<<< HEAD
-export type Event = {
-  api_key: string                  //JS api key
-  src: string                      //src
-  event_type: string               //event type: eventn if event is coming directly from EventNative tracking code
-                                   //or id of 3rdparty source (so far ajs | ga for google analytics)
-
-  eventn_ctx: EventCtx             //Context of event (see above)
-=======
 /**
  * Optional data that can be added to each event. Consist from optional fields,
  */
@@ -211,7 +186,6 @@
   conversion?: Conversion          //Conversion data if events indicates a conversion
   src_payload?: any,               //Third-party payload if event is intercepted from third-party source
   [propName: string]: any          //payload is extendable, any extra properties can be added here
->>>>>>> 57b0fd4d
 }
 
 
