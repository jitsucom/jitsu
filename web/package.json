--- conflicted
+++ resolved
@@ -1,18 +1,10 @@
 {
   "name": "@ksense/eventnative",
-<<<<<<< HEAD
   "version": "1.0.3",
   "main": "./build/track.js",
   "scripts": {
     "devserver": "node devserver.js",
     "build": "mkdir -p ./build && cp inline.js ./build/ && tsc -b . && babel ./src/track.ts --out-file ./build/track.js",
-=======
-  "version": "1.0.2",
-  "main": "src/track.js",
-  "scripts": {
-    "devserver": "node devserver.js",
-    "build": "./buildjs.sh",
->>>>>>> 924d723f
     "watch": "tsc -b . -w "
   },
   "dependencies": {
