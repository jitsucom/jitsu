import { FullContext, JitsuFunction } from "@jitsu/protocols/functions";
import { RetryError } from "@jitsu/functions-lib";
<<<<<<< HEAD
import type { AnalyticsServerEvent, Geo } from "@jitsu/protocols/analytics";
import { hash, randomId } from "juava";
import { MixpanelCredentials } from "../meta";
import { eventTimeSafeMs } from "./lib";
import { z } from "zod";
import { googleAdsSync } from "./syncs/mixpanel";
=======
import type { AnalyticsContext, AnalyticsServerEvent, Geo } from "@jitsu/protocols/analytics";
import { randomId, hash } from "juava";
import { MixpanelCredentials } from "../meta";
import { eventTimeSafeMs } from "./lib";
import zlib from "zlib";
>>>>>>> d26fc7b4

//See https://help.mixpanel.com/hc/en-us/articles/115004708186-Profile-Properties
export const specialProperties = [
  "avatar",
  "email",
  "phone",
  "name",
  "first_name",
  "last_name",
  "timezone",
  "unsubscribed",
];

const CLICK_IDS = ["dclid", "fbclid", "gclid", "ko_click_id", "li_fat_id", "msclkid", "ttclid", "twclid", "wbraid"];

export type HttpRequest = {
  id: string;
  method?: string;
  url: string;
  payload?: any;
  headers?: Record<string, string>;
};

// Map and extracts campaign parameters from context.campaign into object with utm properties
function utmFromCampaign(param: Record<string, any>, prefix: string = ""): Record<string, any> {
  return Object.entries(param).reduce(
    (acc, [key, value]) => ({
      ...acc,
      [`${prefix}utm_${key === "name" ? "campaign" : key}`]: value,
    }),
    {}
  );
}

// Extracts utm parameters from properties and returns them as a new object
function extractUtmParams(properties: Record<string, any>, prefix: string = ""): Record<string, any> {
  return Object.entries(properties).reduce((acc, [key, value]) => {
    if (key.startsWith("utm_")) {
      acc[`${prefix}${key}`] = value;
    }
    return acc;
  }, {});
}

function evict(obj: Record<string, any>, key: string) {
  const val = obj[key];
  delete obj[key];
  return val;
}

function getQueryParam(url: string, param: string) {
  param = param.replace(/[[]/, "\\[").replace(/[\]]/, "\\]");
  const regexS = "[\\?&]" + param + "=([^&#]*)",
    regex = new RegExp(regexS),
    results = regex.exec(url);
  if (results === null || (results && typeof results[1] !== "string" && results[1]["length"])) {
    return "";
  } else {
    let result = results[1];
    try {
      result = decodeURIComponent(result);
    } catch (err) {}
    return result.replace(/\+/g, " ");
  }
}

function geoParams(geo?: Geo) {
  if (!geo) {
    return {};
  }
  const params: any = {};
  if (geo.country?.code) {
    params.mp_country_code = geo.country.code;
  }
  if (geo.region?.code) {
    params.$region = geo.region.code;
  }
  if (geo.city?.name) {
    params.$city = geo.city.name;
  }
  if (geo.location?.latitude && geo.location?.longitude) {
    params.$geo_source = "reverse_geocoding";
    params.$latitude = geo.location.latitude;
    params.$longitude = geo.location.longitude;
  }
  return params;
}

function clickParams(url: string) {
  if (!url) {
    return {};
  }
  const params: any = {};
  CLICK_IDS.forEach(idkey => {
    const id = getQueryParam(url, idkey);
    if (id.length) {
      params[idkey] = id;
    }
  });

  return params;
}

function trackEvent(
  ctx: FullContext,
  deviceId: string,
  distinctId: string,
  eventType: string,
  event: AnalyticsServerEvent
): HttpRequest {
  const opts = ctx.props as MixpanelCredentials;
  const analyticsContext = event.context || {};
  const traits = { ...(event.traits || analyticsContext.traits || {}) };
  specialProperties.forEach(prop => {
    if (traits[prop]) {
      traits[`$${prop}`] = traits[prop];
      delete traits[prop];
    }
  });
  const groupId = analyticsContext.groupId || traits.groupId;
  const groupKey = opts.groupKey || "$group_id";
  delete traits.groupId;

  const customProperties = {
    ...utmFromCampaign(analyticsContext.campaign || {}),
    ...(analyticsContext.page || {}),
    ...traits,
    ...(event.properties || {}),
    ...(groupId ? { [groupKey]: groupId } : {}),
    userAgent: analyticsContext.userAgent,
  };
  const pageUrl = evict(customProperties, "url");
  return {
    id: randomId(),
    url: `https://api.mixpanel.com/import?strict=1&project_id=${opts.projectId}`,
    headers: {
      "Content-type": "application/json",
      "Content-Encoding": "gzip",
      Accept: "application/json",
      Authorization: `Basic ${getAuth(opts)}`,
    },
    payload: [
      {
        event: eventType,
        properties: {
          ip: analyticsContext.ip,
          time: eventTimeSafeMs(event),
          $device_id: deviceId,
          distinct_id: distinctId,
          $insert_id: hash("md5", event.messageId) + "-" + randomId(),
          $user_id: event.userId ? `${event.userId}` : undefined,
          $browser: ctx.ua?.browser?.name,
          $browser_version: ctx.ua?.browser?.version,
          $os: analyticsContext.os?.name || ctx.ua?.os?.name,
          $os_version: analyticsContext.os?.version || ctx.ua?.os?.version,
          $current_url: pageUrl,
          ...clickParams(pageUrl),
          current_page_title: evict(customProperties, "title"),
          $referrer: evict(customProperties, "referrer"),
          $referring_domain: evict(customProperties, "referring_domain"),
          $session_id: analyticsContext.sessionId,

          ...geoParams(analyticsContext.geo),

          //mobile
          $app_namespace: analyticsContext.app?.namespace,
          $app_name: analyticsContext.app?.name,
          $app_build_number: analyticsContext.app?.build,
          $app_release: analyticsContext.app?.build,
          $app_version: analyticsContext.app?.version,
          $app_version_string: analyticsContext.app?.version,

          $carrier: analyticsContext?.network?.carrier,
          $has_telephone: analyticsContext?.network?.cellular,
          $bluetooth_enabled: analyticsContext.network?.bluetooth,
          $wifi: analyticsContext?.network?.wifi,

          $screen_dpi: analyticsContext.screen?.density,
          $screen_height: analyticsContext.screen?.height,
          $screen_width: analyticsContext.screen?.width,

          // $bluetooth_version: "ble",
          // $brand: "google",
          // $had_persisted_distinct_id: false,
          // $has_nfc: false,
          $device_type: analyticsContext.device?.type || ctx.ua?.device?.type,
          $device_name: analyticsContext.device?.name || ctx.ua?.device?.model,
          $manufacturer: analyticsContext.device?.manufacturer || ctx.ua?.device?.vendor,
          $model: analyticsContext.device?.model || ctx.ua?.device?.model,
          advertising_id: analyticsContext.device?.advertisingId,
          ad_tracking_enabled: analyticsContext.device?.adTrackingEnabled,

          ...customProperties,
        },
      },
    ],
  };
}

function setProfileMessage(ctx: FullContext, distinctId: string, event: AnalyticsServerEvent): HttpRequest[] {
  const opts = ctx.props as MixpanelCredentials;
  const traits = { ...(event.traits || event.context?.traits || {}) };
  specialProperties.forEach(prop => {
    if (traits[prop]) {
      traits[`$${prop}`] = traits[prop];
      delete traits[prop];
    }
  });
  const groupId = event.context?.groupId || traits.groupId;
  delete traits.groupId;

  let mobileDeviceInfo: any = {};
  if (event.context?.os?.name === "Android" && event.context?.app) {
    mobileDeviceInfo = {
      $android_app_version: event.context.app.version,
      $android_app_version_code: event.context.app.build,
      $android_manufacturer: event.context.device?.manufacturer,
      $android_model: event.context.device?.model,
      $android_os: event.context.os?.name,
      $android_os_version: event.context.os?.version,
    };
  } else if (event.context?.device?.manufacturer === "Apple" && event.context?.app) {
    mobileDeviceInfo = {
      $ios_app_version: event.context.app.build,
      $ios_app_release: event.context.app.version,
      $ios_device_model: event.context.device?.model,
      $ios_version: event.context.os?.version,
    };
  }

  const reqs: HttpRequest[] = [
    {
      id: randomId(),
      url: "https://api.mixpanel.com/engage?verbose=1#profile-set",
      headers: {
        "Content-type": "application/json",
        Accept: "text-plain",
      },
      payload: [
        {
          $token: opts.projectToken,
          $distinct_id: distinctId,
          $ip: event.context?.ip,
          $set: {
            ...geoParams(event.context?.geo),
            ...traits,
            $browser: ctx.ua?.browser?.name,
            $browser_version: ctx.ua?.browser?.version,
            $os: ctx.ua?.os?.name,
            ...mobileDeviceInfo,
          },
        },
      ],
    },
  ];
  if (event.context?.page?.referrer || event.context?.page?.referring_domain) {
    const utm = {
      ...utmFromCampaign(event.context?.campaign || {}, "initial_"),
      ...extractUtmParams(event.properties || {}, "initial_"),
    };
    reqs.push({
      id: randomId(),
      url: "https://api.mixpanel.com/engage?verbose=1#profile-set-once",
      headers: {
        "Content-type": "application/json",
        Accept: "text-plain",
      },
      payload: [
        {
          $token: opts.projectToken,
          $distinct_id: distinctId,
          $ip: event.context?.ip,
          $set_once: {
            ...utm,
            $initial_referrer: event.context?.page?.referrer,
            $initial_referring_domain: event.context?.page?.referring_domain,
          },
        },
      ],
    });
  }
  if (groupId) {
    const groupKey = opts.groupKey || "$group_id";
    const unionPayload: any = {
      $token: opts.projectToken,
      $distinct_id: distinctId,
      $ip: event.context?.ip,
      $union: { [groupKey]: [groupId] },
    };
    reqs.push({
      id: randomId(),
      url: "https://api.mixpanel.com/engage?verbose=1#profile-union",
      headers: {
        "Content-type": "application/json",
        Accept: "text-plain",
      },
      payload: [unionPayload],
    });
  }
  return reqs;
}

function setGroupMessage(event: AnalyticsServerEvent, opts: MixpanelCredentials): HttpRequest {
  const props = { ...(event.traits || {}) };
  specialProperties.forEach(prop => {
    if (props[prop]) {
      props[`$${prop}`] = props[prop];
      delete props[prop];
    }
  });
  const groupKey = opts.groupKey || "$group_id";
  const setPayload = {
    $token: opts.projectToken,
    $group_key: groupKey,
    $group_id: event.groupId,
    $set: props,
  };

  return {
    id: randomId(),
    url: "https://api.mixpanel.com/groups?verbose=1#group-set",
    headers: {
      "Content-type": "application/json",
      Accept: "text-plain",
    },
    payload: [setPayload],
  };
}

function base64(str: string) {
  return btoa(str);
}

function getAuth(props: MixpanelCredentials) {
  return base64(`${props.serviceAccountUserName}:${props.serviceAccountPassword}`);
}

function merge(ctx: FullContext, messageId: string, identifiedId: string, anonymousId: string): HttpRequest[] {
  if (!anonymousId) {
    return [];
  }
  const opts = ctx.props as MixpanelCredentials;
  const basicAuth = getAuth(opts);
  return [
    {
      id: randomId(),
      url: `https://api.mixpanel.com/import?strict=1&project_id=${opts.projectId}`,
      headers: {
        "Content-type": "application/json",
        Accept: "text-plain",
        Authorization: `Basic ${basicAuth}`,
      },
      payload: [
        {
          event: "$merge",
          properties: {
            $insert_id: messageId + "-" + randomId(),
            $distinct_ids: [identifiedId, anonymousId],
            token: opts.projectToken,
          },
        },
      ],
    },
  ];
}

function alias(ctx: FullContext, messageId: string, identifiedId: string, anonymousId: string): HttpRequest[] {
  if (!anonymousId) {
    return [];
  }
  const opts = ctx.props as MixpanelCredentials;
  const basicAuth = getAuth(opts);
  return [
    {
      id: randomId(),
      url: `https://api.mixpanel.com/import?strict=1&project_id=${opts.projectId}`,
      headers: {
        "Content-type": "application/json",
        Accept: "text-plain",
        Authorization: `Basic ${basicAuth}`,
      },
      payload: [
        {
          event: "$create_alias",
          properties: {
            $insert_id: messageId + "-" + randomId(),
            distinct_id: anonymousId,
            alias: identifiedId,
            token: opts.projectToken,
          },
        },
      ],
    },
  ];
}

function getDistinctId(ctx: FullContext, event: AnalyticsServerEvent, deviceId: string) {
  if (ctx.props.simplifiedIdMerge) {
    return event.userId ? `${event.userId}` : `$device:${deviceId}`;
  } else {
    return `${(event.userId || event.traits?.email || event.context?.traits?.email || deviceId) ?? ""}`;
  }
}

function getDeviceId(ctx: FullContext, event: AnalyticsServerEvent) {
  let deviceId = event.anonymousId;
  if (
    !deviceId ||
    deviceId === "undefined" ||
    deviceId === "unknown" ||
    deviceId === "00000000-0000-0000-0000-000000000000"
  ) {
    const traits = event.traits || event.context?.traits;
    const id = `${event.userId ?? ""}${event.context.ip ? `${event.context.ip}${event.context.userAgent ?? ""}` : ""}${
      traits ? JSON.stringify(traits) : ""
    }`;
    if (id) {
      deviceId = hash("sha256", id);
    }
  } else {
    if (typeof deviceId === "number") {
      return `${deviceId}`;
    }
    if (typeof deviceId !== "string") {
      deviceId = `${JSON.stringify(deviceId)}`;
    }
    if (deviceId.length > 250) {
      deviceId = hash("sha256", deviceId);
    }
  }
  return deviceId;
}

const MixpanelDestination: JitsuFunction<AnalyticsServerEvent, MixpanelCredentials> = async (event, ctx) => {
  ctx.log.debug(`Mixpanel destination (props=${JSON.stringify(ctx.props)}) received event ${JSON.stringify(event)}`);
  if (typeof ctx.props.filterBotTraffic === "undefined" || ctx.props.filterBotTraffic) {
    if (ctx.ua?.bot) {
      ctx.log.debug(`Skipping bot traffic`);
      return;
    }
  }
  const trackPageView = typeof ctx.props.sendPageEvents === "undefined" || ctx.props.sendPageEvents;
  const deviceId = getDeviceId(ctx, event);
  if (!deviceId) {
    ctx.log.warn(
      `No anonymousId and there is no way to assume anonymous id from event: at least context.ip or any user trait is required. Skipping.`
    );
    return;
  }
  const distinctId = getDistinctId(ctx, event, deviceId);
  // no userId or email
  const isAnonymous = event.anonymousId && distinctId.endsWith(event.anonymousId);
  if (isAnonymous && !ctx.props.enableAnonymousUserProfiles) {
    return;
  }
  try {
    const messages: HttpRequest[] = [];
    if (event.type === "identify") {
      if (event.userId) {
        messages.push(...setProfileMessage(ctx, distinctId, event));
      }
      if (!ctx.props.simplifiedIdMerge && !isAnonymous) {
        if (event.userId) {
          messages.push(...merge(ctx, event.messageId, distinctId, `${event.anonymousId}`));
        } else {
          // when no userId, distinctId=email for non-anonymous events. make an alias
          messages.push(...alias(ctx, event.messageId, distinctId, `${event.anonymousId}`));
        }
      }
      if (ctx.props.sendIdentifyEvents) {
        messages.push(trackEvent(ctx, deviceId, distinctId, "Identify", event));
      }
    } else {
      if (event.type === "group" && ctx.props.enableGroupAnalytics) {
        messages.push(setGroupMessage(event, ctx.props));
      } else if (event.type === "track") {
        messages.push(trackEvent(ctx, deviceId, distinctId, event.event as string, event));
      } else if (event.type === "page" && trackPageView) {
        messages.push(trackEvent(ctx, deviceId, distinctId, "$mp_web_page_view", event));
      } else if (event.type === "screen") {
        messages.push(trackEvent(ctx, deviceId, distinctId, "Screen", event));
      }
    }
    for (const message of messages) {
      const method = message.method || "POST";
      const payload = message.payload ? JSON.stringify(message.payload) : "{}";
      const compressed = message.headers?.["Content-Encoding"] === "gzip" ? zlib.gzipSync(payload) : payload;
      const result = await ctx.fetch(message.url, {
        method,
        headers: message.headers,
        ...(message.payload ? { body: compressed } : {}),
      });
      const logMessage = `MixPanel ${method} ${message.url}:${
        message.payload
          ? `${JSON.stringify(message.payload)} (size: ${payload.length} compressed: ${compressed.length}) --> `
          : ""
      }${result.status} ${await result.text()}`;
      if (result.status !== 200) {
        throw new Error(logMessage);
      } else {
        ctx.log.debug(logMessage);
      }
    }
  } catch (e: any) {
    throw new RetryError(e.message);
  }
};

MixpanelDestination.displayName = "mixpanel-destination";

MixpanelDestination.description = "This functions covers jitsu events and sends them to MixPanel";

export default MixpanelDestination;<|MERGE_RESOLUTION|>--- conflicted
+++ resolved
@@ -1,19 +1,12 @@
 import { FullContext, JitsuFunction } from "@jitsu/protocols/functions";
 import { RetryError } from "@jitsu/functions-lib";
-<<<<<<< HEAD
 import type { AnalyticsServerEvent, Geo } from "@jitsu/protocols/analytics";
 import { hash, randomId } from "juava";
 import { MixpanelCredentials } from "../meta";
 import { eventTimeSafeMs } from "./lib";
 import { z } from "zod";
 import { googleAdsSync } from "./syncs/mixpanel";
-=======
-import type { AnalyticsContext, AnalyticsServerEvent, Geo } from "@jitsu/protocols/analytics";
-import { randomId, hash } from "juava";
-import { MixpanelCredentials } from "../meta";
-import { eventTimeSafeMs } from "./lib";
 import zlib from "zlib";
->>>>>>> d26fc7b4
 
 //See https://help.mixpanel.com/hc/en-us/articles/115004708186-Profile-Properties
 export const specialProperties = [
