{
  "name": "@jitsu/core-functions",
  "version": "0.0.0",
  "main": "src/index.ts",
  "types": "src/index.ts",
  "description": "",
  "author": "Jitsu Dev Team <dev@jitsu.com>",
  "publishConfig": {
    "access": "public"
  },
  "files": [
    "src/meta.ts"
  ],
  "license": "MIT",
  "private": false,
  "scripts": {
    "build": "tsc -p .",
    "compile": "tsc -p .",
    "clean": "rm -rf ./dist",
    "test": "tsc -p . &&  jest --verbose"
  },
  "devDependencies": {
    "@jitsu/functions-lib": "workspace:*",
    "@jitsu/protocols": "workspace:*",
    "@jitsu/sdk-js": "^3.1.3",
    "@types/jest": "^29.1.1",
    "@types/lodash": "^4.14.185",
    "@types/node": "^18.15.3",
    "express": "^4.18.2",
    "jest": "^29.5.0",
    "json5": "^2.1.0",
    "node-fetch-commonjs": "^3.2.4",
    "ts-jest": "29.0.5"
  },
  "dependencies": {
    "@amplitude/ua-parser-js": "^0.7.33",
    "@mongodb-js/zstd": "^1.2.0",
    "agentkeepalive": "4.3.0",
    "dayjs": "^1.11.10",
    "google-ads-api": "^14.2.0",
    "ioredis": "^5.3.2",
    "isolated-vm": "4.7.2",
    "juava": "workspace:*",
    "lodash": "^4.17.21",
<<<<<<< HEAD
    "mixpanel": "^0.18.0",
    "mongodb": "^5.9.2",
=======
    "mongodb": "^6.3.0",
>>>>>>> d26fc7b4
    "node-cache": "^5.1.2",
    "parse-duration": "^1.1.0",
    "posthog-node": "^2.4.0",
    "tslib": "^2.4.0",
    "zod": "3.21.4"
  }
}<|MERGE_RESOLUTION|>--- conflicted
+++ resolved
@@ -42,12 +42,7 @@
     "isolated-vm": "4.7.2",
     "juava": "workspace:*",
     "lodash": "^4.17.21",
-<<<<<<< HEAD
-    "mixpanel": "^0.18.0",
-    "mongodb": "^5.9.2",
-=======
     "mongodb": "^6.3.0",
->>>>>>> d26fc7b4
     "node-cache": "^5.1.2",
     "parse-duration": "^1.1.0",
     "posthog-node": "^2.4.0",
