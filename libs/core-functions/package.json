--- conflicted
+++ resolved
@@ -33,15 +33,9 @@
   },
   "dependencies": {
     "dayjs": "^1.11.10",
-<<<<<<< HEAD
     "@swc/core": "^1.3.88",
     "@swc/wasm": "^1.3.89",
     "isolated-vm": "^4.6.0",
-=======
-    "@swc/core": "^1.3.40",
-    "@swc/wasm": "^1.3.40",
-    "vm2": "^3.9.14",
->>>>>>> 68d8f1e3
     "juava": "workspace:*",
     "lodash": "^4.17.21",
     "mongodb": "^5.1.0",
